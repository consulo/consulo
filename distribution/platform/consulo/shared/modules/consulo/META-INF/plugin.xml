<!--
  - Copyright 2013-2022 consulo.io
  -
  - Licensed under the Apache License, Version 2.0 (the "License");
  - you may not use this file except in compliance with the License.
  - You may obtain a copy of the License at
  -
  - http://www.apache.org/licenses/LICENSE-2.0
  -
  - Unless required by applicable law or agreed to in writing, software
  - distributed under the License is distributed on an "AS IS" BASIS,
  - WITHOUT WARRANTIES OR CONDITIONS OF ANY KIND, either express or implied.
  - See the License for the specific language governing permissions and
  - limitations under the License.
  -->
<consulo-plugin>
    <id>consulo</id>
    <name>Consulo</name>
    <localize>consulo.platform.base.ActionLocalize</localize>

    <extensions defaultExtensionNs="consulo">


        <!--
            <editorActionHandler action="EditorEscape" implementationClass="consulo.ide.impl.idea.codeInsight.hint.EscapeHandler" id="hide-hints"/>
        -->

        <!--<editorActionHandler action="EditorDelete" implementationClass="consulo.ide.impl.idea.openapi.editor.actions.DeleteSelectionHandler"-->
        <!--id="delete.for.selection"/>-->
        <!--<editorActionHandler action="EditorBackSpace" implementationClass="consulo.ide.impl.idea.openapi.editor.actions.DeleteSelectionHandler"-->
        <!--id="backspace.for.selection" order="after backspace.lookup"/>-->

        <!--<editorActionHandler action="EditorDelete" implementationClass="consulo.ide.impl.idea.openapi.editor.actions.DeleteInColumnModeHandler"-->
        <!--id="delete.in.column.mode"/>-->


        <projectService serviceInterface="consulo.ide.impl.roots.ui.configuration.projectRoot.daemon.ProjectStructureProblemsSettings"
                        serviceImplementation="consulo.ide.impl.idea.openapi.roots.ui.configuration.projectRoot.daemon.ProjectStructureProblemsSettingsImpl"/>

        <applicationService
                serviceInterface="consulo.ide.impl.roots.ui.configuration.projectRoot.daemon.ApplicationStructureProblemsSettings"
                serviceImplementation="consulo.ide.impl.idea.openapi.roots.ui.configuration.projectRoot.daemon.GlobalProjectStructureProblemsSettings"/>


        <applicationService serviceInterface="consulo.language.editor.impl.internal.template.ExportableTemplateSettings"
                            serviceImplementation="consulo.language.editor.impl.internal.template.ExportableTemplateSettings"/>


        <search.optionContributor
                implementation="consulo.ide.impl.idea.codeInsight.intention.impl.config.IntentionManagerSettings$IntentionSearchableOptionContributor"/>

        <schemeOwner serviceInterface="consulo.language.codeStyle.CodeStyleSchemes"/>


        <patternDialectProvider implementation="consulo.ide.impl.idea.packageDependencies.ui.ProjectPatternProvider" id="file"/>


        <!--<weigher key="completion" implementationClass="consulo.ide.impl.idea.codeInsight.completion.PriorityWeigher" id="priority" order="first"/>-->
        <!--<weigher key="completion" implementationClass="consulo.ide.impl.idea.codeInsight.completion.StatisticsWeigher" id="stats"-->
        <!--order="after priority"/>-->
        <!--<weigher key="completion" implementationClass="consulo.ide.impl.idea.codeInsight.completion.PrefixMatchingWeigher" id="prefix"-->
        <!--order="after stats"/>-->
        <!--<weigher key="completion" implementationClass="consulo.ide.impl.idea.codeInsight.completion.ExplicitProximityWeigher" id="explicitProximity"-->
        <!--order="after prefix"/>-->
        <!--<weigher key="completion" implementationClass="consulo.ide.impl.idea.codeInsight.completion.LookupElementProximityWeigher" id="proximity"-->
        <!--order="after explicitProximity"/>-->
        <!--<weigher key="completion" implementationClass="consulo.ide.impl.idea.codeInsight.completion.GroupingWeigher" id="grouping"-->
        <!--order="last"/>-->

        <!--<completion.contributor language="any" implementationClass="consulo.ide.impl.idea.codeInsight.completion.DefaultCompletionContributor"-->
        <!--id="default"-->
        <!--order="last"/>-->
        <!--<completion.contributor language="any" implementationClass="consulo.ide.impl.idea.codeInsight.completion.ComboEditorCompletionContributor"-->
        <!--id="comboEditor" order="first"/>-->
        <!--<completion.contributor language="any" implementationClass="consulo.ide.impl.idea.codeInsight.completion.WordCompletionContributor"-->
        <!--id="wordCompletion" order="last"/>-->
        <!--<completion.contributor language="any" implementationClass="consulo.ide.impl.idea.codeInsight.completion.LegacyCompletionContributor" id="legacy"-->
        <!--order="last"/>-->
        <!--<completion.contributor language="any" implementationClass="consulo.ide.impl.idea.codeInsight.completion.FilePathCompletionContributor"-->
        <!--id="filePath" order="before javaClassName"/>-->
        <!--<completion.contributor language="any" implementationClass="consulo.ide.impl.idea.codeInsight.template.impl.LiveTemplateCompletionContributor"-->
        <!--id="liveTemplates" order="first"/>-->

        <!--<completion.contributor language="TEXT" implementationClass="consulo.ide.impl.idea.openapi.vcs.CommitCompletionContributor" id="commitCompletion"-->
        <!--order="first, before liveTemplates"/>-->


        <!--<enterHandlerDelegate implementation="consulo.ide.impl.idea.codeInsight.editorActions.enter.EnterInStringLiteralHandler"/>-->
        <!--<enterHandlerDelegate implementation="consulo.ide.impl.idea.codeInsight.editorActions.enter.EnterInLineCommentHandler"/>-->
        <!--<enterHandlerDelegate implementation="consulo.ide.impl.idea.codeInsight.editorActions.enter.EnterAfterUnmatchedBraceHandler" id="afterUnmatchedBrace"/>-->
        <!--<enterHandlerDelegate implementation="consulo.ide.impl.idea.codeInsight.editorActions.enter.EnterBetweenBracesFinalHandler"-->
        <!--id="EnterBetweenBracesHandler"/>-->
        <!--<enterHandlerDelegate implementation="consulo.ide.impl.idea.codeInsight.editorActions.enter.EnterAfterJavadocTagHandler"/>-->

        <!--<codeInsight.lineMarkerProvider language="" implementationClass="consulo.ide.impl.idea.execution.lineMarker.RunLineMarkerProvider"/>-->
        <!--<codeInsight.lineMarkerProvider language="" implementationClass="consulo.ide.impl.idea.ui.ColorLineMarkerProvider"/>-->

        <!--<applicationConfigurable id="editor.preferences.folding.general"-->
        <!--parentId="editor.preferences.folding"-->
        <!--displayName="General"-->
        <!--instance="consulo.ide.impl.idea.application.options.editor.GeneralCodeFoldingConfigurable"/>-->

        <!--
            <postStartupActivity implementation="consulo.ide.impl.idea.openapi.vfs.encoding.EncodingProjectManagerImpl$EncodingProjectManagerStartUpActivity"/>
        -->

        <!-- CodeInsightSettings -->
        <!--<editorActionHandler action="EditorEnter" implementationClass="consulo.ide.impl.idea.codeInsight.editorActions.EnterHandler" id="editorEnter"/>-->
        <!--<editorActionHandler action="EditorLineEnd" implementationClass="consulo.ide.impl.idea.codeInsight.editorActions.EndHandler"/>-->
        <!--<editorActionHandler action="EditorSelectWord" implementationClass="consulo.ide.impl.idea.codeInsight.editorActions.SelectWordHandler"/>-->
        <!--<editorActionHandler action="EditorUnSelectWord" implementationClass="consulo.ide.impl.idea.codeInsight.editorActions.UnSelectWordHandler"/>-->
        <!--<editorActionHandler action="EditorPaste" implementationClass="consulo.ide.impl.idea.codeInsight.editorActions.PasteHandler"/>-->
        <!--<editorActionHandler action="EditorCopy" implementationClass="consulo.ide.impl.idea.codeInsight.editorActions.CopyHandler"/>-->
        <!--<editorActionHandler action="EditorCut" implementationClass="consulo.ide.impl.idea.codeInsight.editorActions.CutHandler"/>-->
        <!--<editorActionHandler action="EditorJoinLines" implementationClass="consulo.ide.impl.idea.codeInsight.editorActions.JoinLinesHandler"/>-->
        <!--<editorActionHandler action="EditorBackSpace" implementationClass="consulo.ide.impl.idea.codeInsight.editorActions.BackspaceHandler"/>-->
        <!--<editorActionHandler action="EditorDeleteToWordStart"-->
        <!--implementationClass="consulo.ide.impl.idea.codeInsight.editorActions.BackspaceToWordStartHandler"/>-->

        <!--<editorActionHandler action="EditorDuplicate" implementationClass="consulo.ide.impl.idea.openapi.editor.actions.NamedElementDuplicateHandler"/>-->

        <!-- LookupManagerActions -->
        <!--<editorActionHandler action="EditorUp" implementationClass="consulo.ide.impl.idea.codeInsight.lookup.impl.LookupActionUpHandler"/>-->
        <!--<editorActionHandler action="EditorDown" implementationClass="consulo.ide.impl.idea.codeInsight.lookup.impl.LookupActionDownHandler"/>-->
        <!--<editorActionHandler action="EditorPageUp"-->
        <!--implementationClass="consulo.ide.impl.idea.codeInsight.lookup.impl.LookupActionHandler$PageUpHandler"/>-->
        <!--<editorActionHandler action="EditorPageDown"-->
        <!--implementationClass="consulo.ide.impl.idea.codeInsight.lookup.impl.LookupActionHandler$PageDownHandler"/>-->
        <!--<editorActionHandler action="EditorLeft" implementationClass="consulo.ide.impl.idea.codeInsight.lookup.impl.LookupActionHandler$LeftHandler"/>-->
        <!--<editorActionHandler action="EditorRight" implementationClass="consulo.ide.impl.idea.codeInsight.lookup.impl.LookupActionHandler$RightHandler"/>-->
        <!--<editorActionHandler action="EditorLineStart" implementationClass="consulo.ide.impl.idea.codeInsight.lookup.impl.HomeHandler"/>-->
        <!--<editorActionHandler action="EditorLineEnd" implementationClass="consulo.ide.impl.idea.codeInsight.lookup.impl.EndHandler"/>-->
        <!--<editorActionHandler action="EditorBackSpace" implementationClass="consulo.ide.impl.idea.codeInsight.lookup.impl.BackspaceHandler"/>-->

        <!-- TemplateManagerActions -->
        <!--<editorActionHandler action="EditorEscape" implementationClass="consulo.ide.impl.idea.codeInsight.template.impl.editorActions.EscapeHandler"-->
        <!--id="templateEscape" order="before hide-hints"/>-->
        <!--<editorActionHandler action="EditorEnter" implementationClass="consulo.ide.impl.idea.codeInsight.template.impl.editorActions.EnterHandler"-->
        <!--id="templateEnter" order="before editorEnter"/>-->
        <!--<editorActionHandler action="EditorLineStart" implementationClass="consulo.ide.impl.idea.codeInsight.template.impl.editorActions.TemplateLineStartHandler"/>-->
        <!--<editorActionHandler action="EditorLineStartWithSelection"-->
        <!--implementationClass="consulo.ide.impl.idea.codeInsight.template.impl.editorActions.TemplateLineStartWithSelectionHandler"/>-->
        <!--
            <editorActionHandler action="EditorLineEnd" implementationClass="consulo.ide.impl.idea.codeInsight.template.impl.editorActions.TemplateLineEndHandler"/>
        -->
        <!--<editorActionHandler action="EditorLineEndWithSelection"-->
        <!--implementationClass="consulo.ide.impl.idea.codeInsight.template.impl.editorActions.TemplateLineEndWithSelectionHandler"/>-->
        <!--<editorActionHandler action="$SelectAll" implementationClass="consulo.ide.impl.idea.codeInsight.template.impl.editorActions.SelectAllHandler"/>-->


        <!-- HighlightManagerActions -->
        <!--<editorActionHandler action="EditorEscape" implementationClass="consulo.ide.impl.idea.codeInsight.highlighting.EscapeHandler"-->
        <!--order="after hide-hints"/>-->
        <!--<editorActionHandler action="EditorEscape" implementationClass="consulo.ide.impl.idea.refactoring.rename.inplace.EscapeHandler"-->
        <!--order="before hide-hints"/>-->

        <!--<editorTypedHandler implementationClass="consulo.ide.impl.idea.codeInsight.lookup.impl.LookupTypedHandler" id="lookup"/>-->


        <toolWindow id="Project"
                    anchor="left"
                    icon="consulo.platform.base.PlatformIconGroup@toolwindows.toolwindowproject"
                    displayName="consulo.platform.base.IdeLocalize@title.project"
                    factoryClass="consulo.ide.impl.idea.ide.projectView.impl.ProjectViewToolWindowFactory"/>
        <toolWindow id="TODO" anchor="bottom" icon="consulo.platform.base.PlatformIconGroup@toolwindows.toolwindowtodo"
                    factoryClass="consulo.ide.impl.idea.ide.todo.TodoToolWindowFactory" canCloseContents="true"/>
        <toolWindow id="Structure" anchor="left" icon="consulo.platform.base.PlatformIconGroup@toolwindows.toolwindowstructure"
                    secondary="true"
                    factoryClass="consulo.ide.impl.idea.ide.structureView.impl.StructureViewToolWindowFactory"/>
        <toolWindow id="Favorites" anchor="left" icon="consulo.platform.base.PlatformIconGroup@toolwindows.toolwindowfavorites"
                    secondary="true"
                    factoryClass="consulo.ide.impl.idea.ide.projectView.impl.FavoritesViewToolWindowFactory"/>
        <toolWindow id="Run Dashboard" anchor="bottom" icon="consulo.platform.base.PlatformIconGroup@toolwindows.toolwindowrun"
                    factoryClass="consulo.ide.impl.idea.execution.dashboard.RunDashboardToolWindowFactory"
                    conditionClass="consulo.ide.impl.idea.execution.dashboard.RunDashboardToolWindowFactory"/>


        <!--<globalInspection shortName="Annotator" displayName="Annotator" groupKey="inspection.general.tools.group.name" groupBundle="consulo.language.editor.inspection.InspectionsBundle"-->
        <!--enabledByDefault="true" level="ERROR"-->
        <!--implementationClass="consulo.ide.impl.idea.codeInsight.daemon.impl.DefaultHighlightVisitorBasedInspection$AnnotatorBasedInspection"/>-->
        <!--&lt;!&ndash;<globalInspection shortName="SyntaxError" displayName="Syntax error" groupKey="inspection.general.tools.group.name" groupBundle="consulo.language.editor.inspection.InspectionsBundle"&ndash;&gt;-->
        <!--enabledByDefault="true" level="ERROR"-->
        <!--implementationClass="consulo.ide.impl.idea.codeInsight.daemon.impl.DefaultHighlightVisitorBasedInspection$SyntaxErrorInspection"/>-->


        <!--<completion.contributor language="any"-->
        <!--implementationClass="consulo.ide.impl.idea.refactoring.rename.inplace.CompletionContributorForInplaceRename"-->
        <!--order="first"/>-->


        <!--<statistics.usagesCollector implementation="consulo.ide.impl.idea.execution.impl.statistics.RunConfigurationTypeUsagesCollector"/>-->
        <!--
            <statistics.usagesCollector implementation="consulo.ide.impl.idea.execution.impl.statistics.TemporaryRunConfigurationTypeUsagesCollector"/>
        -->
        <!--<statistics.usagesCollector implementation="consulo.ide.impl.idea.openapi.fileTypes.FileTypeUsagesCollector"/>-->


        <!--<refactoring.moveDirectoryWithClassesHelper-->
        <!--implementation="consulo.ide.impl.idea.refactoring.move.moveClassesOrPackages.MoveDirectoryWithClassesHelper$Default" order="last"/>-->


        <!--<completion.contributor language="TEXT" implementationClass="consulo.ide.impl.idea.ui.TextFieldWithAutoCompletionContributor"-->
        <!--order="first, before commitCompletion"/>-->

        <!--<completion.contributor language="TEXT" implementationClass="consulo.ide.impl.idea.util.CompletionContributorForTextField"-->
        <!--order="first, before commitCompletion"/>-->

        <!--<completion.contributor language="any" implementationClass="consulo.ide.impl.idea.codeInsight.completion.CustomFileTypeCompletionContributor"/>-->


        <!--<weigher key="proximity" implementationClass="consulo.ide.impl.psi.util.proximity.SameDirectoryWeigher" id="sameDirectory"-->
        <!--order="after openedInEditor"/>-->


        <schemeOwner serviceInterface="consulo.language.editor.inspection.scheme.InspectionProfileManager"/>


        <!--<editorActionHandler action="EditorEscape" implementationClass="consulo.ide.impl.idea.refactoring.changeSignature.inplace.EscapeHandler" id="changeSignatureEscape"-->
        <!--order="before hide-search"/>-->


    </extensions>

    <actions>
        <action id="RunAPT" class="consulo.ui.ex.action.EmptyAction"/>

        <group id="Vcs.KeymapGroup" text="Version Control Systems"/>
        <!-- grouping for Settings -> Keymap -> Version Control Systems -->
        <group id="VcsGeneral.KeymapGroup"/>
        <!-- grouping for Settings -> Keymap -> Others -->
        <group id="Other.KeymapGroup"/>

        <group id="Diff.EditorPopupMenu"/>
        <group id="Diff.ViewerPopupMenu"/>
        <group id="Diff.ViewerToolbar"/>
        <group id="Diff.EditorGutterPopupMenu"/>

        <group id="LookupActions">
            <!-- these must be declared before standard EnterAction and TabAction -->
            <action id="EditorChooseLookupItem" class="consulo.ide.impl.idea.codeInsight.lookup.impl.actions.ChooseItemAction$FocusedOnly"/>
            <action id="EditorChooseLookupItemReplace"
                    class="consulo.ide.impl.idea.codeInsight.lookup.impl.actions.ChooseItemAction$Replacing"/>
            <action id="EditorChooseLookupItemCompleteStatement"
                    class="consulo.ide.impl.idea.codeInsight.lookup.impl.actions.ChooseItemAction$CompletingStatement"/>
            <action id="EditorChooseLookupItemDot"
                    class="consulo.ide.impl.idea.codeInsight.lookup.impl.actions.ChooseItemAction$ChooseWithDot"/>

            <action id="ExpandLiveTemplateByTab"
                    class="consulo.ide.impl.idea.codeInsight.template.impl.editorActions.ExpandLiveTemplateByTabAction"
                    use-shortcut-of="EditorTab"/>

            <action id="NextTemplateVariable" class="consulo.ide.impl.idea.codeInsight.template.impl.actions.NextVariableAction"/>
            <action id="PreviousTemplateVariable" class="consulo.ide.impl.idea.codeInsight.template.impl.actions.PreviousVariableAction"/>

            <action id="NextParameter" class="consulo.ide.impl.idea.codeInsight.hint.actions.NextParameterAction"/>
            <action id="PrevParameter" class="consulo.ide.impl.idea.codeInsight.hint.actions.PrevParameterAction"/>
        </group>

        <action id="EditorIndentSelection" class="consulo.ide.impl.idea.openapi.editor.actions.LangIndentSelectionAction"/>

        <action id="ContextHelp" class="consulo.ui.ex.action.ContextHelpAction"/>
        <action id="RunGc" class="consulo.ide.impl.idea.ide.actions.RunGcAction"/>
        <action id="ShowPopupMenu" class="consulo.ide.impl.idea.ide.actions.ShowPopupMenuAction"/>
        <action id="ShowColorPicker" class="consulo.ide.impl.idea.ui.ShowColorPickerAction" text="Show Color Picker"/>

        <action id="NextEditorTab" class="consulo.ide.impl.idea.openapi.fileEditor.impl.SelectNextEditorTabAction"/>
        <action id="PreviousEditorTab" class="consulo.ide.impl.idea.openapi.fileEditor.impl.SelectPreviousEditorTabAction"/>

        <action id="TextComponent.ClearAction" class="consulo.ide.impl.idea.ui.ClearTextAction"/>
        <action id="Switcher" class="consulo.ide.impl.idea.ide.actions.Switcher" text="Switcher"/>
        <action id="QuickDocCopy" class="consulo.ide.impl.idea.codeInsight.documentation.actions.CopyQuickDocAction"
                use-shortcut-of="$Copy"/>
        <action id="EditSourceInNewWindow" class="consulo.ide.impl.idea.ide.actions.EditSourceInNewWindowAction"/>
        <action id="SearchEverywhere" class="consulo.ide.impl.idea.ide.actions.SearchEverywhereAction"
                icon="consulo.platform.base.PlatformIconGroup@actions.find"/>
        <action id="RunAnything" icon="consulo.platform.base.PlatformIconGroup@actions.run_anything"
                class="consulo.ide.impl.idea.ide.actions.runAnything.RunAnythingAction" text="Run anything"
                description="Allows to execute any command"/>
        <action id="SettingsEntryPoint" class="consulo.ide.impl.idea.ide.actions.SettingsEntryPointAction"
                icon="consulo.platform.base.PlatformIconGroup@general.gearplain"/>

        <group id="TemplateParametersNavigation">
            <action id="NextTemplateParameter" class="consulo.ide.impl.idea.codeInsight.completion.NextPrevParameterAction$Next"
                    text="Next Parameter">
                <keyboard-shortcut first-keystroke="TAB" keymap="$default"/>
            </action>
            <action id="PrevTemplateParameter" class="consulo.ide.impl.idea.codeInsight.completion.NextPrevParameterAction$Prev"
                    text="Previous Parameter">
                <keyboard-shortcut first-keystroke="shift TAB" keymap="$default"/>
            </action>
        </group>

        <group id="EditorActions">
            <action id="EditorPageUp" class="consulo.ide.impl.idea.openapi.editor.actions.PageUpAction"/>
            <action id="EditorPageDown" class="consulo.ide.impl.idea.openapi.editor.actions.PageDownAction"/>
            <action id="EditorPageUpWithSelection" class="consulo.ide.impl.idea.openapi.editor.actions.PageUpWithSelectionAction"/>
            <action id="EditorPageDownWithSelection" class="consulo.ide.impl.idea.openapi.editor.actions.PageDownWithSelectionAction"/>
            <action id="EditorCopy" class="consulo.ide.impl.idea.openapi.editor.actions.CopyAction" use-shortcut-of="$Copy"/>
            <action id="EditorCut" class="consulo.ide.impl.idea.openapi.editor.actions.CutAction" use-shortcut-of="$Cut"/>
            <action id="EditorPaste" class="consulo.ide.impl.idea.openapi.editor.actions.PasteAction" use-shortcut-of="$Paste"/>
            <action id="EditorPasteSimple" class="consulo.ide.impl.idea.openapi.editor.actions.SimplePasteAction"/>
            <action id="EditorPasteFromX11" class="consulo.ide.impl.idea.openapi.editor.actions.PasteFromX11Action"/>
            <action id="EditorDelete" class="consulo.ide.impl.idea.openapi.editor.actions.DeleteAction" use-shortcut-of="$Delete"/>
            <action id="EditorBackSpace" class="consulo.ide.impl.idea.openapi.editor.actions.BackspaceAction"/>
            <action id="EditorHungryBackSpace" class="consulo.ide.impl.idea.openapi.editor.actions.HungryBackspaceAction"/>
            <action id="EditorMoveToPageTop" class="consulo.ide.impl.idea.openapi.editor.actions.PageTopAction"/>
            <action id="EditorMoveToPageBottom" class="consulo.ide.impl.idea.openapi.editor.actions.PageBottomAction"/>
            <action id="EditorMoveToPageTopWithSelection" class="consulo.ide.impl.idea.openapi.editor.actions.PageTopWithSelectionAction"/>
            <action id="EditorMoveToPageBottomWithSelection"
                    class="consulo.ide.impl.idea.openapi.editor.actions.PageBottomWithSelectionAction"/>
            <action id="EditorEnter" class="consulo.ide.impl.idea.openapi.editor.actions.EnterAction"/>
            <action id="EditorEscape" class="consulo.ide.impl.idea.openapi.editor.actions.EscapeAction"/>
            <action id="EditorUp" class="consulo.ide.impl.idea.openapi.editor.actions.MoveCaretUpAction"/>
            <action id="EditorDown" class="consulo.ide.impl.idea.openapi.editor.actions.MoveCaretDownAction"/>
            <action id="EditorLeft" class="consulo.ide.impl.idea.openapi.editor.actions.MoveCaretLeftAction"/>
            <action id="EditorRight" class="consulo.ide.impl.idea.openapi.editor.actions.MoveCaretRightAction"/>
            <action id="EditorUpWithSelection" class="consulo.ide.impl.idea.openapi.editor.actions.MoveCaretUpWithSelectionAction"/>
            <action id="EditorDownWithSelection" class="consulo.ide.impl.idea.openapi.editor.actions.MoveCaretDownWithSelectionAction"/>
            <action id="EditorLeftWithSelection" class="consulo.ide.impl.idea.openapi.editor.actions.MoveCaretLeftWithSelectionAction"/>
            <action id="EditorRightWithSelection" class="consulo.ide.impl.idea.openapi.editor.actions.MoveCaretRightWithSelectionAction"/>
            <action id="EditorUnindentSelection" class="consulo.ide.impl.idea.openapi.editor.actions.UnindentSelectionAction"/>
            <action id="EditorTab" class="consulo.ide.impl.idea.openapi.editor.actions.TabAction"/>
            <action id="EditorResetFontSize" class="consulo.ide.impl.idea.openapi.editor.actions.ResetFontSizeAction"/>
            <action id="EditorScrollUp" class="consulo.ide.impl.idea.openapi.editor.actions.ScrollUpAction"/>
            <action id="EditorScrollDown" class="consulo.ide.impl.idea.openapi.editor.actions.ScrollDownAction"/>
            <action id="EditorScrollUpAndMove" class="consulo.ide.impl.idea.openapi.editor.actions.ScrollUpAndMoveAction"/>
            <action id="EditorScrollDownAndMove" class="consulo.ide.impl.idea.openapi.editor.actions.ScrollDownAndMoveAction"/>
            <action id="EditorScrollRight" class="consulo.ide.impl.idea.openapi.editor.actions.ScrollRightAction"/>
            <action id="EditorScrollLeft" class="consulo.ide.impl.idea.openapi.editor.actions.ScrollLeftAction"/>
            <action id="EditorScrollTop" class="consulo.ide.impl.idea.openapi.editor.actions.ScrollToTopAction"/>
            <action id="EditorScrollBottom" class="consulo.ide.impl.idea.openapi.editor.actions.ScrollToBottomAction"/>
            <action id="EditorMoveUpAndScroll" class="consulo.ide.impl.idea.openapi.editor.actions.MoveUpAndScrollAction"/>
            <action id="EditorMoveDownAndScroll" class="consulo.ide.impl.idea.openapi.editor.actions.MoveDownAndScrollAction"/>
            <action id="EditorMoveUpAndScrollWithSelection"
                    class="consulo.ide.impl.idea.openapi.editor.actions.MoveUpWithSelectionAndScrollAction"/>
            <action id="EditorMoveDownAndScrollWithSelection"
                    class="consulo.ide.impl.idea.openapi.editor.actions.MoveDownWithSelectionAndScrollAction"/>
            <action id="EditorAddOrRemoveCaret" class="consulo.ide.impl.idea.openapi.editor.actions.AddOrRemoveCaretDummyAction"/>
            <action id="EditorCloneCaretBelow" class="consulo.ide.impl.idea.openapi.editor.actions.CloneCaretBelow"/>
            <action id="EditorCloneCaretAbove" class="consulo.ide.impl.idea.openapi.editor.actions.CloneCaretAbove"/>
            <action id="EditorToggleStickySelection" class="consulo.ide.impl.idea.openapi.editor.actions.ToggleStickySelectionModeAction"/>
            <action id="EditorSwapSelectionBoundaries" class="consulo.ide.impl.idea.openapi.editor.actions.SwapSelectionBoundariesAction"/>
            <action id="EditorLineStart" class="consulo.ide.impl.idea.openapi.editor.actions.LineStartAction"/>
            <action id="EditorLineEnd" class="consulo.ide.impl.idea.openapi.editor.actions.LineEndAction"/>
            <action id="EditorCutLineBackward" class="consulo.ide.impl.idea.openapi.editor.actions.CutLineBackwardAction"/>
            <action id="EditorCutLineEnd" class="consulo.ide.impl.idea.openapi.editor.actions.CutLineEndAction"/>
            <action id="EditorDeleteToLineStart" class="consulo.ide.impl.idea.openapi.editor.actions.DeleteToLineStartAction"/>
            <action id="EditorDeleteToLineEnd" class="consulo.ide.impl.idea.openapi.editor.actions.DeleteToLineEndAction"/>
            <action id="EditorTextStart" class="consulo.ide.impl.idea.openapi.editor.actions.TextStartAction"/>
            <action id="EditorTextEnd" class="consulo.ide.impl.idea.openapi.editor.actions.TextEndAction"/>
            <action id="EditorLineStartWithSelection" class="consulo.ide.impl.idea.openapi.editor.actions.LineStartWithSelectionAction"/>
            <action id="EditorLineEndWithSelection" class="consulo.ide.impl.idea.openapi.editor.actions.LineEndWithSelectionAction"/>
            <action id="EditorTextStartWithSelection" class="consulo.ide.impl.idea.openapi.editor.actions.TextStartWithSelectionAction"/>
            <action id="EditorTextEndWithSelection" class="consulo.ide.impl.idea.openapi.editor.actions.TextEndWithSelectionAction"/>
            <action id="EditorNextWord" class="consulo.ide.impl.idea.openapi.editor.actions.NextWordAction"/>
            <action id="EditorNextWordInDifferentHumpsMode"
                    class="consulo.ide.impl.idea.openapi.editor.actions.NextWordInDifferentHumpsModeAction"/>
            <action id="EditorNextWordWithSelection" class="consulo.ide.impl.idea.openapi.editor.actions.NextWordWithSelectionAction"/>
            <action id="EditorNextWordInDifferentHumpsModeWithSelection"
                    class="consulo.ide.impl.idea.openapi.editor.actions.NextWordInDifferentHumpsModeWithSelectionAction"/>
            <action id="EditorPreviousWord" class="consulo.ide.impl.idea.openapi.editor.actions.PreviousWordAction"/>
            <action id="EditorPreviousWordInDifferentHumpsMode"
                    class="consulo.ide.impl.idea.openapi.editor.actions.PreviousWordInDifferentHumpsModeAction"/>
            <action id="EditorPreviousWordWithSelection"
                    class="consulo.ide.impl.idea.openapi.editor.actions.PreviousWordWithSelectionAction"/>
            <action id="EditorPreviousWordInDifferentHumpsModeWithSelection"
                    class="consulo.ide.impl.idea.openapi.editor.actions.PreviousWordInDifferentHumpsModeWithSelectionAction"/>
            <action id="EditorDeleteToWordStart" class="consulo.ide.impl.idea.openapi.editor.actions.DeleteToWordStartAction"/>
            <action id="EditorDeleteToWordStartInDifferentHumpsMode"
                    class="consulo.ide.impl.idea.openapi.editor.actions.DeleteToWordStartInDifferentHumpsModeAction"/>
            <action id="EditorDeleteToWordEnd" class="consulo.ide.impl.idea.openapi.editor.actions.DeleteToWordEndAction"/>
            <action id="EditorDeleteToWordEndInDifferentHumpsMode"
                    class="consulo.ide.impl.idea.openapi.editor.actions.DeleteToWordEndInDifferentHumpsModeAction"/>
            <action id="EditorDeleteLine" class="consulo.ide.impl.idea.openapi.editor.actions.DeleteLineAction"/>
            <action id="EditorKillToWordStart" class="consulo.ide.impl.idea.openapi.editor.actions.KillToWordStartAction"/>
            <action id="EditorKillToWordEnd" class="consulo.ide.impl.idea.openapi.editor.actions.KillToWordEndAction"/>
            <action id="EditorKillRegion" class="consulo.ide.impl.idea.openapi.editor.actions.KillRegionAction"/>
            <action id="EditorKillRingSave" class="consulo.ide.impl.idea.openapi.editor.actions.KillRingSaveAction"/>
            <action id="EditorDuplicate" class="consulo.ide.impl.idea.openapi.editor.actions.DuplicateAction"/>
            <action id="EditorDuplicateLines" class="consulo.ide.impl.idea.openapi.editor.actions.DuplicateLinesAction"/>
            <action id="EditorToggleInsertState" class="consulo.ide.impl.idea.openapi.editor.actions.ToggleInsertStateAction"/>
            <action id="EditorToggleColumnMode" class="consulo.ide.impl.idea.openapi.editor.actions.ToggleColumnModeAction"/>
            <action id="EditorIncreaseFontSize"
                    class="consulo.ide.impl.idea.openapi.editor.actions.ChangeEditorFontSizeAction$IncreaseEditorFontSize"/>
            <action id="EditorDecreaseFontSize"
                    class="consulo.ide.impl.idea.openapi.editor.actions.ChangeEditorFontSizeAction$DecreaseEditorFontSize"/>

            <action id="EditorScrollToCenter" class="consulo.ide.impl.idea.openapi.editor.actions.ScrollToCenterAction"/>
            <action id="EditorToggleCase" class="consulo.ide.impl.idea.openapi.editor.actions.ToggleCaseAction"/>
            <action id="EditorJoinLines" class="consulo.ide.impl.idea.openapi.editor.actions.JoinLinesAction"/>
            <action id="FillParagraph" class="consulo.ide.impl.idea.codeInsight.editorActions.fillParagraph.FillParagraphAction"/>
            <action id="EditorSelectLine" class="consulo.ide.impl.idea.openapi.editor.actions.SelectLineAction"/>
            <action id="EditorSplitLine" class="consulo.ide.impl.idea.openapi.editor.actions.SplitLineAction"/>
            <action id="EditorStartNewLine" class="consulo.ide.impl.idea.openapi.editor.actions.StartNewLineAction"/>
            <action id="EditorStartNewLineBefore" class="consulo.ide.impl.idea.openapi.editor.actions.StartNewLineBeforeAction"/>
        </group>

        <!-- grouping for Settings -> Keymap -> Version Control Systems -->
        <group id="Diff.KeymapGroup" text="Diff &amp;&amp; Merge">
            <action id="Diff.ShowDiff" class="consulo.ui.ex.action.EmptyAction"
                    icon="consulo.platform.base.PlatformIconGroup@actions.diff"/>
            <!-- CommonShortcuts.getDiff() -->
            <action id="CompareTwoFiles" class="consulo.diff.impl.internal.action.CompareFilesAction"
                    icon="consulo.platform.base.PlatformIconGroup@actions.diff"/>
            <action id="CompareFileWithEditor" class="consulo.diff.impl.internal.action.CompareFileWithEditorAction"/>
            <action id="CompareClipboardWithSelection" class="consulo.diff.impl.internal.action.CompareClipboardWithSelectionAction"/>

            <separator/>
            <action id="Diff.FocusOppositePane" class="consulo.ui.ex.action.EmptyAction"/>
            <action id="Diff.FocusOppositePaneAndScroll" class="consulo.ui.ex.action.EmptyAction"/>

            <action id="Diff.ShowSettingsPopup" class="consulo.ui.ex.action.EmptyAction" text="Show Diff Settings Popup..."/>
            <action id="Diff.ShowInExternalTool" class="consulo.ui.ex.action.EmptyAction"
                    icon="consulo.platform.base.PlatformIconGroup@general.externaltoolssmall"
                    text="Show Diff in External Tool"/>
            <separator/>

            <action id="NextDiff" class="consulo.ui.ex.action.EmptyAction" icon="consulo.platform.base.PlatformIconGroup@actions.movedown"/>
            <action id="PreviousDiff" class="consulo.ui.ex.action.EmptyAction"
                    icon="consulo.platform.base.PlatformIconGroup@actions.moveup"/>
            <action id="Diff.NextConflict" class="consulo.ui.ex.action.EmptyAction"
                    icon="consulo.platform.base.PlatformIconGroup@actions.movedown"/>
            <action id="Diff.PreviousConflict" class="consulo.ui.ex.action.EmptyAction"
                    icon="consulo.platform.base.PlatformIconGroup@actions.moveup"/>
            <action id="GotoChangedFile" class="consulo.ui.ex.action.EmptyAction"
                    icon="consulo.platform.base.PlatformIconGroup@actions.showastree"/>
            <separator/>

            <action id="Diff.ApplyLeftSide" class="consulo.ui.ex.action.EmptyAction"
                    icon="consulo.platform.base.PlatformIconGroup@diff.arrowright"/>
            <action id="Diff.ApplyRightSide" class="consulo.ui.ex.action.EmptyAction"
                    icon="consulo.platform.base.PlatformIconGroup@diff.arrow"/>
            <action id="Diff.AppendLeftSide" class="consulo.ui.ex.action.EmptyAction"
                    icon="consulo.platform.base.PlatformIconGroup@diff.arrowrightdown"/>
            <action id="Diff.AppendRightSide" class="consulo.ui.ex.action.EmptyAction"
                    icon="consulo.platform.base.PlatformIconGroup@diff.arrowleftdown"/>
            <action id="Diff.IgnoreLeftSide" class="consulo.ui.ex.action.EmptyAction"
                    icon="consulo.platform.base.PlatformIconGroup@diff.remove"/>
            <action id="Diff.IgnoreRightSide" class="consulo.ui.ex.action.EmptyAction"
                    icon="consulo.platform.base.PlatformIconGroup@diff.remove"/>
            <action id="Diff.ResolveConflict" class="consulo.ui.ex.action.EmptyAction"
                    icon="consulo.platform.base.PlatformIconGroup@diff.magicresolve"/>
            <separator/>

            <action id="Diff.ApplyNonConflicts" class="consulo.ui.ex.action.EmptyAction"
                    icon="consulo.platform.base.PlatformIconGroup@diff.applynotconflicts"/>
            <action id="Diff.ApplyNonConflicts.Left" class="consulo.ui.ex.action.EmptyAction"
                    icon="consulo.platform.base.PlatformIconGroup@diff.applynotconflictsleft"/>
            <action id="Diff.ApplyNonConflicts.Right" class="consulo.ui.ex.action.EmptyAction"
                    icon="consulo.platform.base.PlatformIconGroup@diff.applynotconflictsright"/>

            <action id="Diff.ComparePartial.Base.Left" class="consulo.ui.ex.action.EmptyAction"
                    icon="consulo.platform.base.PlatformIconGroup@diff.leftdiff"/>
            <action id="Diff.ComparePartial.Base.Right" class="consulo.ui.ex.action.EmptyAction"
                    icon="consulo.platform.base.PlatformIconGroup@diff.rightdiff"/>
            <action id="Diff.ComparePartial.Left.Right" class="consulo.ui.ex.action.EmptyAction"
                    icon="consulo.platform.base.PlatformIconGroup@diff.branchdiff"/>

            <action id="Diff.CompareWithBase.Left" class="consulo.ui.ex.action.EmptyAction"/>
            <action id="Diff.CompareWithBase.Result" class="consulo.ui.ex.action.EmptyAction"/>
            <action id="Diff.CompareWithBase.Right" class="consulo.ui.ex.action.EmptyAction"/>
            <separator/>

            <action id="CompareDirs" class="consulo.diff.impl.internal.action.CompareFilesAction" text="Compare Directories"
                    use-shortcut-of="CompareTwoFiles"/>

            <separator/>
            <add-to-group group-id="Vcs.KeymapGroup"/>
        </group>

        <action id="ExportToTextFile" class="consulo.ide.impl.idea.ide.actions.ExportToTextFileAction"
                icon="consulo.platform.base.PlatformIconGroup@actions.export"/>
        <action id="ExpandTreeNode" class="consulo.ide.impl.idea.ide.actions.tree.ExpandTreeNodeAction"/>
        <action id="CollapseTreeNode" class="consulo.ide.impl.idea.ide.actions.tree.CollapseTreeNodeAction"/>
        <action id="FullyExpandTreeNode" class="consulo.ide.impl.idea.ide.actions.tree.FullyExpandTreeNodeAction"/>
        <action id="Refresh" class="consulo.ui.ex.action.RefreshAction"/>
        <action id="ScrollTreeToCenter" class="consulo.ide.impl.idea.ide.actions.ScrollTreeToCenterAction"
                use-shortcut-of="EditorScrollToCenter"/>
        <action id="PinToolwindowTab" class="consulo.ide.impl.idea.ui.content.tabs.PinToolwindowTabAction"/>
        <action id="CloseEditor" class="consulo.ide.impl.idea.ide.actions.CloseEditorAction"/>

        <group id="MainMenu">
            <group id="FileMenu" popup="true">
                <group id="FileOpenGroup">
                    <action id="OpenFile" class="consulo.ide.impl.idea.ide.actions.OpenFileAction"
                            icon="consulo.platform.base.PlatformIconGroup@nodes.folderopened"/>
                    <group id="$LRU" popup="true">
                        <group id="RecentProjectListGroup" class="consulo.ide.impl.idea.ide.actions.RecentProjectsGroup" popup="false"/>
                    </group>
                    <action id="CloseProject" class="consulo.ide.impl.idea.ide.actions.CloseProjectAction"/>
                </group>
                <separator/>
                <group id="FileMainSettingsGroup">
                    <action id="ShowSettings" class="consulo.ide.impl.idea.ide.actions.ShowSettingsAction"/>
                    <action id="ShowProjectStructureSettings" class="consulo.ide.impl.idea.ide.actions.ShowStructureSettingsAction"
                            icon="consulo.platform.base.PlatformIconGroup@general.projectstructure"/>
                    <group id="FileOtherSettingsGroup" class="consulo.ui.ex.action.SmartPopupActionGroup">
                        <action id="TemplateProjectProperties" class="consulo.ide.impl.idea.ide.actions.TemplateProjectPropertiesAction"/>
                        <action id="TemplateProjectStructure" class="consulo.ide.impl.idea.ide.actions.TemplateProjectStructureAction"/>
                        <group id="FileSettingsGroup"/>
                    </group>
                    <group id="FilePropertiesGroup" popup="true">
                        <action id="ChangeFileEncodingAction" class="consulo.ide.impl.idea.openapi.vfs.encoding.ChangeFileEncodingAction"/>
                        <action id="AssociateWithFileType" class="consulo.ide.impl.idea.ide.actions.AssociateFileTypeAction"/>
                        <action id="ToggleReadOnlyAttribute" class="consulo.ide.impl.idea.ide.actions.ToggleReadOnlyAttributeAction"/>

                        <group id="ChangeLineSeparators" popup="true" class="consulo.ui.ex.action.NonTrivialActionGroup">
                            <action id="ConvertToWindowsLineSeparators"
                                    class="consulo.ide.impl.idea.codeStyle.ConvertToWindowsLineSeparatorsAction"/>
                            <action id="ConvertToUnixLineSeparators"
                                    class="consulo.ide.impl.idea.codeStyle.ConvertToUnixLineSeparatorsAction"/>
                            <action id="ConvertToMacLineSeparators"
                                    class="consulo.ide.impl.idea.codeStyle.ConvertToMacLineSeparatorsAction"/>
                        </group>

                    </group>
                    <separator/>
                    <group id="ExportImportGroup">
                        <action id="ImportSettings" class="consulo.ide.impl.idea.ide.actions.ImportSettingsAction"/>
                        <action id="ExportSettings" class="consulo.ide.impl.idea.ide.actions.ExportSettingsAction"/>
                    </group>
                    <action id="ShowStartupManagerAction" class="consulo.ide.impl.actions.ShowStartupManagerAction"/>
                </group>
                <separator/>
                <action id="SaveAll" class="consulo.ide.impl.idea.ide.actions.SaveAllAction"
                        icon="consulo.platform.base.PlatformIconGroup@actions.menu_saveall"/>
                <action id="Synchronize" class="consulo.ide.impl.idea.ide.actions.SynchronizeAction"
                        icon="consulo.platform.base.PlatformIconGroup@actions.refresh"/>
                <action id="InvalidateCaches" class="consulo.ide.impl.idea.ide.actions.InvalidateCachesAction"/>

                <action id="ChangeFileEncodingAction" class="consulo.ide.impl.idea.openapi.vfs.encoding.ChangeFileEncodingAction"/>

                <group id="ChangeLineSeparators" popup="true">
                    <action id="ConvertToWindowsLineSeparators"
                            class="consulo.ide.impl.idea.codeStyle.ConvertToWindowsLineSeparatorsAction"/>
                    <action id="ConvertToUnixLineSeparators" class="consulo.ide.impl.idea.codeStyle.ConvertToUnixLineSeparatorsAction"/>
                    <action id="ConvertToMacLineSeparators" class="consulo.ide.impl.idea.codeStyle.ConvertToMacLineSeparatorsAction"/>
                </group>

                <action id="ToggleReadOnlyAttribute" class="consulo.ide.impl.idea.ide.actions.ToggleReadOnlyAttributeAction"/>
                <separator/>
                <action id="Exit" class="consulo.ide.impl.idea.ide.actions.ExitAction"/>
            </group>

            <!-- Edit -->
            <group id="EditMenu" popup="true">
                <action id="$Undo" class="consulo.ide.impl.idea.ide.actions.UndoAction"
                        icon="consulo.platform.base.PlatformIconGroup@actions.undo" text="Undo"/>
                <action id="$Redo" class="consulo.ide.impl.idea.ide.actions.RedoAction"
                        icon="consulo.platform.base.PlatformIconGroup@actions.redo" text="Redo"/>
                <separator/>
                <group id="CutCopyPasteGroup">
                    <action id="$Cut" class="consulo.ide.impl.idea.ide.actions.CutAction"
                            icon="consulo.platform.base.PlatformIconGroup@actions.menu_cut"/>
                    <action id="$Copy" class="consulo.ide.impl.idea.ide.actions.CopyAction"
                            icon="consulo.platform.base.PlatformIconGroup@actions.copy"/>
                    <action id="CopyPaths" class="consulo.ide.impl.idea.ide.actions.CopyPathsAction"/>
                    <group id="PasteGroup" popup="true" class="consulo.ide.impl.idea.ide.actions.PopupInMainMenuActionGroup">
                        <action id="$Paste" class="consulo.ide.impl.idea.ide.actions.PasteAction"
                                icon="consulo.platform.base.PlatformIconGroup@actions.menu_paste"/>
                        <action id="PasteMultiple" class="consulo.ide.impl.idea.openapi.editor.actions.MultiplePasteAction"/>
                        <reference ref="EditorPasteSimple"/>
                    </group>
                </group>
                <group id="EditCreateDeleteGroup">
                    <action id="$Delete" class="consulo.ide.impl.idea.ide.actions.DeleteAction"/>
                </group>
                <separator/>
                <group id="FindMenuGroup" popup="true">
                    <action id="Find" class="consulo.ide.impl.idea.openapi.editor.actions.IncrementalFindAction"
                            icon="consulo.platform.base.PlatformIconGroup@actions.search"/>
                    <action id="Replace" class="consulo.ide.impl.idea.openapi.editor.actions.ReplaceAction"
                            icon="consulo.platform.base.PlatformIconGroup@actions.menu_replace"/>
                    <action id="FindNext" class="consulo.ide.impl.idea.ide.actions.SearchAgainAction"/>
                    <action id="FindPrevious" class="consulo.ide.impl.idea.ide.actions.SearchBackAction"/>
                    <action id="FindWordAtCaret" class="consulo.ide.impl.idea.openapi.editor.actions.FindWordAtCaretAction"/>
                    <action id="SelectAllOccurrences" class="consulo.ide.impl.idea.openapi.editor.actions.SelectAllOccurrencesAction"/>
                    <action id="SelectNextOccurrence" class="consulo.ide.impl.idea.openapi.editor.actions.SelectNextOccurrenceAction"/>
                    <action id="UnselectPreviousOccurrence"
                            class="consulo.ide.impl.idea.openapi.editor.actions.UnselectPreviousOccurrenceAction"/>
                    <separator/>
                    <action id="FindInPath" class="consulo.ide.impl.idea.find.actions.FindInPathAction"/>
                    <action id="ReplaceInPath" class="consulo.ide.impl.idea.find.actions.ReplaceInPathAction"/>
                    <separator/>
                    <action id="FindUsages" class="consulo.ide.impl.idea.find.actions.FindUsagesAction"/>
                    <action id="ShowSettingsAndFindUsages"
                            class="consulo.ide.impl.idea.find.actions.FindUsagesAction$ShowSettingsAndFindUsages"/>
                    <action id="ShowUsages" class="consulo.ide.impl.idea.find.actions.ShowUsagesAction"/>
                    <action id="FindUsagesInFile" class="consulo.ide.impl.idea.find.actions.FindUsagesInFileAction"/>
                    <action id="HighlightUsagesInFile"
                            class="consulo.ide.impl.idea.codeInsight.highlighting.actions.HighlightUsagesAction"/>
                    <group id="ShowRecentFindUsagesGroup" class="consulo.ide.impl.idea.find.impl.ShowRecentFindUsagesGroup" popup="true"/>
                </group>
                <group id="Macros" popup="true">
                    <group id="StandardMacroActions">
                        <action id="PlaybackLastMacro" class="consulo.ide.impl.idea.ide.actionMacro.actions.PlaybackLastMacroAction"/>
                        <action id="StartStopMacroRecording"
                                class="consulo.ide.impl.idea.ide.actionMacro.actions.StartStopMacroRecordingAction"/>
                        <action id="EditMacros" class="consulo.ide.impl.idea.ide.actionMacro.actions.EditMacrosAction"/>
                        <action id="PlaySavedMacrosAction" class="consulo.ide.impl.idea.ide.actionMacro.actions.PlaySavedMacros"/>
                    </group>
                    <separator/>
                    <group id="MacrosGroup" class="consulo.ide.impl.idea.ide.actionMacro.actions.MacrosGroup"/>
                </group>
                <reference ref="EditorToggleColumnMode"/>
                <group id="EditSelectGroup">
                    <action id="$SelectAll" class="consulo.ide.impl.idea.ide.actions.SelectAllAction"/>
                </group>
                <separator/>
                <group id="EditSmartGroup">
                    <reference ref="EditorJoinLines"/>
                    <reference ref="FillParagraph"/>
                    <reference ref="EditorDuplicate"/>
                    <reference ref="EditorIndentSelection"/>
                    <reference ref="EditorUnindentSelection"/>
                    <reference ref="EditorToggleCase"/>
                    <group id="ConvertIndentsGroup" popup="true">
                        <action id="ConvertIndentsToSpaces"
                                class="consulo.ide.impl.idea.openapi.editor.actions.ConvertIndentsToSpacesAction"/>
                        <action id="ConvertIndentsToTabs" class="consulo.ide.impl.idea.openapi.editor.actions.ConvertIndentsToTabsAction"/>
                    </group>
                </group>
                <reference ref="TemplateParametersNavigation"/>
            </group>

            <!-- View -->
            <group id="ViewMenu" popup="true">
                <group id="ToolWindowsGroup" class="consulo.ide.impl.idea.ide.actions.ToolWindowsGroup" popup="true"/>

                <action id="EditSource" class="consulo.ide.impl.idea.ide.actions.EditSourceAction"/>
                <action id="OpenInRightSplit" class="consulo.ide.impl.idea.ide.actions.OpenInRightSplitAction"
                        icon="consulo.platform.base.PlatformIconGroup@actions.splitvertically"/>
                <action id="ViewSource" class="consulo.ide.impl.idea.ide.actions.ViewSourceAction"/>
                <separator/>
                <group id="ViewRecentActions">
                    <action id="RecentFiles" class="consulo.ide.impl.idea.ide.actions.ShowRecentFilesAction"/>
                    <action id="SwitcherRecentEditedChangedToggleCheckBox"
                            class="consulo.ide.impl.idea.ide.actions.Switcher$ToggleCheckBoxAction"
                            text="Toggle Changed Only Files"/>
                    <action id="RecentChangedFiles" class="consulo.ide.impl.idea.ide.actions.ShowRecentlyEditedFilesAction"/>
                    <action id="RecentLocations" class="consulo.ide.impl.idea.ide.actions.RecentLocationsAction"/>
                </group>
                <separator/>
                <group id="CompareActions">
                    <group id="PairFileActions">
                        <reference ref="CompareTwoFiles"/>
                        <reference ref="CompareFileWithEditor"/>
                    </group>
                    <reference ref="CompareClipboardWithSelection"/>
                </group>
                <separator/>
                <action id="QuickChangeScheme" class="consulo.ide.impl.idea.ide.actions.QuickChangeSchemesAction"/>
                <group id="UIToggleActions">
                    <separator/>
                    <action id="ViewToolBar" class="consulo.ide.impl.idea.ide.actions.ViewToolbarAction"/>
                    <action id="ViewToolButtons" class="consulo.ide.impl.idea.ide.actions.ViewToolWindowButtonsAction"/>
                    <action id="ViewStatusBar" class="consulo.ide.impl.idea.ide.actions.ViewStatusBarAction"/>
                    <group id="ViewStatusBarWidgetsGroup"
                           class="consulo.ide.impl.idea.openapi.wm.impl.status.widget.StatusBarWidgetsActionGroup" popup="true"/>
                </group>

                <group id="EditorToggleActions" popup="true">
                    <action id="EditorToggleShowWhitespaces"
                            class="consulo.ide.impl.idea.openapi.editor.actions.ToggleShowWhitespacesAction"/>
                    <action id="EditorToggleShowLineNumbers"
                            class="consulo.ide.impl.idea.openapi.editor.actions.ToggleShowLineNumbersAction"/>
                    <action id="EditorToggleShowIndentLines"
                            class="consulo.ide.impl.idea.openapi.editor.actions.ToggleShowIndentLinesAction"/>
                    <action id="EditorToggleUseSoftWraps" class="consulo.ide.impl.idea.openapi.editor.actions.ToggleUseSoftWrapsMenuAction"
                            icon="consulo.platform.base.PlatformIconGroup@actions.togglesoftwrap"/>
                </group>

                <separator/>
                <group id="EditorBidiTextDirection" popup="true">
                    <action id="EditorSetContentBasedBidiTextDirection"
                            class="consulo.ide.impl.idea.openapi.editor.actions.SetEditorBidiTextDirectionAction$ContentBased"/>
                    <action id="EditorSetLtrBidiTextDirection"
                            class="consulo.ide.impl.idea.openapi.editor.actions.SetEditorBidiTextDirectionAction$Ltr"/>
                    <action id="EditorSetRtlBidiTextDirection"
                            class="consulo.ide.impl.idea.openapi.editor.actions.SetEditorBidiTextDirectionAction$Rtl"/>
                </group>

                <separator/>

                <!-- Mac OS Lion: In native apps toggle full screen mode is the last action in "View" menu -->
                <group id="ToggleFullScreenGroup">
                    <separator/>
                    <action id="TogglePresentationMode" class="consulo.ide.impl.idea.ide.actions.TogglePresentationModeAction"/>
                    <action id="TogglePresentationAssistant"
                            class="consulo.ide.impl.presentationAssistant.action.TogglePresentationAssistantAction"/>
                    <action id="ToggleFullScreen" class="consulo.ide.impl.idea.ide.actions.ToggleFullScreenAction"/>
                </group>
            </group>

            <!-- Go to -->
            <group id="GoToMenu" popup="true">
                <action id="GotoLine" class="consulo.ide.impl.idea.ide.actions.GotoLineAction"/>
                <separator/>
                <action id="Back" class="consulo.ide.impl.idea.ide.actions.BackAction"
                        icon="consulo.platform.base.PlatformIconGroup@actions.back"/>
                <action id="Forward" class="consulo.ide.impl.idea.ide.actions.ForwardAction"
                        icon="consulo.platform.base.PlatformIconGroup@actions.forward"/>
                <action id="JumpToLastChange" class="consulo.ide.impl.idea.ide.actions.JumpToLastEditAction"/>
                <separator/>
                <action id="PreviousOccurence" class="consulo.ide.impl.idea.ide.actions.PreviousOccurenceAction"
                        icon="consulo.platform.base.PlatformIconGroup@actions.previousoccurence"/>
                <action id="NextOccurence" class="consulo.ide.impl.idea.ide.actions.NextOccurenceAction"
                        icon="consulo.platform.base.PlatformIconGroup@actions.nextoccurence"/>
                <separator/>
            </group>

            <!-- Tools -->
            <group id="ToolsMenu" popup="true">
                <action id="PsiViewer" class="consulo.ide.impl.idea.internal.psiView.PsiViewerAction"/>
                <action id="PsiViewerForContext" class="consulo.ide.impl.idea.internal.psiView.PsiViewerForContextAction"/>
                <separator/>
                <action id="CreateLauncherScript" class="consulo.ide.impl.idea.ide.actions.CreateLauncherScriptAction"/>
                <action id="CreateDesktopEntry" class="consulo.ide.impl.idea.ide.actions.CreateDesktopEntryAction"/>
                <separator/>
            </group>

            <group id="WindowMenu" popup="true">
                <action id="StoreDefaultLayout" class="consulo.ide.impl.idea.ide.actions.StoreDefaultLayoutAction"/>
                <action id="RestoreDefaultLayout" class="consulo.ide.impl.idea.ide.actions.RestoreDefaultLayoutAction"/>
                <separator/>
                <group id="ActiveToolwindowGroup" popup="true">
                    <action id="HideActiveWindow" class="consulo.ide.impl.idea.ide.actions.HideToolWindowAction"/>
                    <action id="HideSideWindows" class="consulo.ide.impl.idea.ide.actions.HideSideWindowsAction"/>
                    <action id="HideAllWindows" class="consulo.ide.impl.idea.ide.actions.HideAllToolWindowsAction"/>
                    <action id="CloseActiveTab" class="consulo.ide.impl.idea.ide.actions.CloseActiveTabAction"/>
                    <action id="JumpToLastWindow" class="consulo.ide.impl.idea.ide.actions.JumpToLastWindowAction"/>
                    <action id="MaximizeToolWindow" class="consulo.ide.impl.idea.openapi.wm.impl.MaximizeToolWindowAction"/>
                    <separator/>
                    <action id="TogglePinnedMode" class="consulo.ide.impl.idea.ide.actions.TogglePinnedModeAction"/>
                    <action id="ToggleDockMode" class="consulo.ide.impl.idea.ide.actions.ToggleDockModeAction"/>
                    <action id="ToggleFloatingMode" class="consulo.ide.impl.idea.ide.actions.ToggleFloatingModeAction"/>
                    <action id="ToggleWindowedMode" class="consulo.ide.impl.idea.ide.actions.ToggleWindowedModeAction"/>
                    <action id="ToggleSideMode" class="consulo.ide.impl.idea.ide.actions.ToggleSideModeAction"/>
                    <action id="ToggleContentUiTypeMode" class="consulo.ide.impl.idea.ide.actions.ToggleContentUiTypeAction"/>
                    <action id="ShowContent" class="consulo.ide.impl.idea.ide.actions.ShowContentAction"/>
                    <group id="ResizeToolWindowGroup" popup="true">
                        <action id="ResizeToolWindowLeft" class="consulo.ide.impl.idea.ide.actions.ResizeToolWindowAction$Left"/>
                        <action id="ResizeToolWindowRight" class="consulo.ide.impl.idea.ide.actions.ResizeToolWindowAction$Right"/>
                        <action id="ResizeToolWindowUp" class="consulo.ide.impl.idea.ide.actions.ResizeToolWindowAction$Up"/>
                        <action id="ResizeToolWindowDown" class="consulo.ide.impl.idea.ide.actions.ResizeToolWindowAction$Down"/>
                    </group>
                </group>

                <group id="EditorTabsGroup" popup="true">
                    <action id="NextTab" class="consulo.ide.impl.idea.ide.actions.NextTabAction"/>
                    <action id="PreviousTab" class="consulo.ide.impl.idea.ide.actions.PreviousTabAction"/>
                    <action id="PinActiveTab" class="consulo.ide.impl.idea.ide.actions.PinActiveTabAction"/>
                    <action id="TabList" class="consulo.ide.impl.idea.ide.actions.TabListAction"/>
                    <separator/>
                    <group id="CloseEditorsGroup">
                        <action id="CloseContent" class="consulo.ide.impl.idea.ide.actions.CloseAction"/>
                        <action id="CloseAllEditorsButActive" class="consulo.ide.impl.idea.ide.actions.CloseAllEditorsButActiveAction"/>
                        <action id="CloseAllEditors" class="consulo.ide.impl.idea.ide.actions.CloseAllEditorsAction"/>
                        <action id="CloseAllUnpinnedEditors" class="consulo.ide.impl.idea.ide.actions.CloseAllUnpinnedEditorsAction"/>
                    </group>
                    <separator/>
                    <action id="ReopenClosedTab" class="consulo.ide.impl.idea.openapi.fileEditor.impl.ReopenClosedTabAction"/>
                    <action id="SplitVertically" class="consulo.ide.impl.idea.ide.actions.SplitVerticallyAction"
                            icon="consulo.platform.base.PlatformIconGroup@actions.splitvertically"/>
                    <action id="SplitHorizontally" class="consulo.ide.impl.idea.ide.actions.SplitHorizontallyAction"
                            icon="consulo.platform.base.PlatformIconGroup@actions.splithorizontally"/>
                    <action id="ChangeSplitOrientation" class="consulo.ide.impl.idea.ide.actions.ChangeSplitterOrientationAction"/>
                    <action id="Unsplit" class="consulo.ide.impl.idea.ide.actions.UnsplitAction"/>
                    <action id="UnsplitAll" class="consulo.ide.impl.idea.ide.actions.UnsplitAllAction"/>
                    <action id="NextSplitter" class="consulo.ide.impl.idea.ide.actions.NextSplitAction"/>
                    <action id="PrevSplitter" class="consulo.ide.impl.idea.ide.actions.PrevSplitAction"/>
                    <group id="TabsPlacementGroup" popup="true" text="Tabs Placement">
                        <action id="TabsPlacementTop" text="Top" class="consulo.ide.impl.idea.ide.actions.TabsPlacementAction$Top"/>
                        <action id="TabsPlacementBottom" text="Bottom"
                                class="consulo.ide.impl.idea.ide.actions.TabsPlacementAction$Bottom"/>
                        <action id="TabsPlacementLeft" text="Left" class="consulo.ide.impl.idea.ide.actions.TabsPlacementAction$Left"/>
                        <action id="TabsPlacementRight" text="Right" class="consulo.ide.impl.idea.ide.actions.TabsPlacementAction$Right"/>
                        <action id="TabsPlacementNone" text="None" class="consulo.ide.impl.idea.ide.actions.TabsPlacementAction$None"/>
                    </group>
                    <action id="TabsAlphabeticalMode" class="consulo.ide.impl.idea.ide.actions.TabsAlphabeticalModeSwitcher"
                            text="Alphabetical Mode"/>
                </group>

                <group id="BackgroundTasks" popup="true">
                    <action id="ShowProcessWindow" class="consulo.ide.impl.idea.openapi.wm.impl.status.ShowProcessWindowAction"/>
                    <action id="AutoShowProcessWindow" class="consulo.ide.impl.idea.openapi.wm.impl.status.AutoShowProcessPopupAction"/>
                </group>

                <separator/>
                <group id="OpenProjectWindows" class="consulo.ide.impl.idea.openapi.wm.impl.ProjectWindowActionGroup">
                    <action id="NextProjectWindow" class="consulo.ide.impl.idea.openapi.wm.impl.NextProjectWindow"/>
                    <action id="PreviousProjectWindow" class="consulo.ide.impl.idea.openapi.wm.impl.PreviousProjectWindow"/>
                    <separator/>
                </group>
            </group>

            <!-- Help -->
            <group id="HelpMenu" popup="true">
                <action id="GotoAction" class="consulo.ide.impl.idea.ide.actions.GotoActionAction"/>
                <separator/>
                <reference id="HelpTopics"/>
                <reference id="ShowTips"/>
                <action id="ProductivityGude" class="consulo.ide.impl.idea.featureStatistics.actions.ShowFeatureUsageStatisticsAction"/>
                <separator/>
                <action id="TechnicalSupport" class="consulo.ide.impl.idea.ide.actions.TechnicalSupportAction"/>
                <action id="SendFeedback" class="consulo.ide.impl.idea.ide.actions.SendFeedbackAction"/>
                <action id="ShowLog" class="consulo.ide.impl.idea.ide.actions.ShowLogAction"/>
                <separator/>
                <reference id="OnlineDocAction"/>
                <reference id="Help.KeymapReference"/>
                <reference id="Help.Youtube"/>
                <reference id="Help.JoinDiscordChannel"/>
                <separator/>
                <reference id="CheckForUpdate"/>
                <reference id="About"/>
            </group>
        </group>

        <group id="MainToolBar">
            <reference ref="OpenFile"/>
            <reference ref="SaveAll"/>
            <reference ref="Synchronize"/>
            <separator/>
            <reference ref="$Undo"/>
            <reference ref="$Redo"/>
            <separator/>
            <reference ref="$Cut"/>
            <reference ref="$Copy"/>
            <reference ref="$Paste"/>
            <separator/>
            <reference ref="Back"/>
            <reference ref="Forward"/>
            <separator/>
            <group id="MainToolBarSettings">
                <reference ref="ShowSettings"/>
            </group>
            <separator/>
            <reference ref="RunAnything"/>
            <reference ref="SearchEverywhere"/>
        </group>

        <group id="NavBarVcsGroup"/>

        <group id="EditorPopupMenu">
            <reference ref="$Cut"/>
            <reference ref="$Copy"/>
            <reference ref="$Paste"/>
            <group id="Copy.Paste.Special" popup="true">
                <reference ref="EditorPasteSimple"/>
                <reference ref="PasteMultiple"/>
            </group>
            <reference ref="EditorToggleColumnMode"/>
            <action id="$SearchWeb" class="consulo.ide.impl.idea.ide.actions.SearchWebAction"/>
            <separator/>
            <reference ref="CompareClipboardWithSelection"/>
            <reference ref="ChangeFileEncodingAction"/>
        </group>

        <group id="ConsoleEditorPopupMenu">
            <reference ref="CutCopyPasteGroup"/>
            <separator/>
            <reference ref="CompareClipboardWithSelection"/>
            <reference ref="$SearchWeb"/>
        </group>

        <group id="EditorTabPopupMenu">
            <reference ref="CloseEditorsGroup"/>
            <separator/>
            <reference ref="CopyPaths"/>
            <separator/>
            <reference ref="SplitVertically"/>
            <reference ref="SplitHorizontally"/>
            <action id="MoveEditorToOppositeTabGroup"
                    class="consulo.ide.impl.idea.openapi.fileEditor.impl.MoveEditorToOppositeTabGroupAction"/>
            <reference ref="ChangeSplitOrientation"/>
            <reference ref="PinActiveTab"/>
            <reference ref="TabsPlacementGroup"/>
            <reference ref="TabsAlphabeticalMode"/>
            <separator/>
            <reference ref="NextTab"/>
            <reference ref="PreviousTab"/>
            <reference ref="ReopenClosedTab"/>
            <separator/>
            <reference ref="Unsplit"/>
            <reference ref="UnsplitAll"/>
        </group>

        <group id="WelcomeScreen.QuickStart">
        </group>

        <group id="WelcomeScreen.Configure">
            <action id="WelcomeScreen.Settings" class="consulo.ide.impl.idea.ide.actions.ShowSettingsAction"/>
            <action id="WelcomeScreen.Plugins" class="consulo.ide.impl.idea.ide.actions.ShowPluginManagerAction"/>

            <action id="WelcomeScreen.Configure.Import" class="consulo.ide.impl.idea.ide.actions.ImportSettingsAction"/>
            <action id="WelcomeScreen.Configure.Export" class="consulo.ide.impl.idea.ide.actions.ExportSettingsAction"/>

            <reference id="CreateDesktopEntry"/>
            <reference id="CheckForUpdate"/>
            <reference id="ShowLog"/>
            <reference id="About"/>
        </group>

        <group id="FileChooserToolbar">
            <action id="FileChooser.GotoHome" class="consulo.ide.impl.idea.openapi.fileChooser.actions.GotoHomeAction"
                    icon="consulo.platform.base.PlatformIconGroup@nodes.homefolder"/>
            <action id="FileChooser.GotoDesktop" class="consulo.ide.impl.idea.openapi.fileChooser.actions.GotoDesktopDirAction"
                    icon="consulo.platform.base.PlatformIconGroup@nodes.desktop"/>
            <action id="FileChooser.GotoProject" class="consulo.ide.impl.idea.openapi.fileChooser.actions.GotoProjectDirectory"
                    icon="consulo.platform.base.PlatformIconGroup@icon16"/>
            <separator/>
            <action id="FileChooser.NewFile" class="consulo.ide.impl.idea.openapi.fileChooser.actions.NewFileAction"
                    icon="consulo.platform.base.PlatformIconGroup@actions.new"/>
            <action id="FileChooser.NewFolder" class="consulo.ide.impl.idea.openapi.fileChooser.actions.NewFolderAction"
                    icon="consulo.platform.base.PlatformIconGroup@actions.newfolder"/>
            <action id="FileChooser.Delete" class="consulo.ide.impl.idea.openapi.fileChooser.actions.FileDeleteAction"
                    icon="consulo.platform.base.PlatformIconGroup@actions.cancel"/>
            <separator/>
            <action id="FileChooser.Refresh" class="consulo.ide.impl.idea.openapi.fileChooser.actions.RefreshFileChooserAction"
                    icon="consulo.platform.base.PlatformIconGroup@actions.refresh"/>
            <separator/>
            <action id="FileChooser.ShowHiddens" class="consulo.ide.impl.idea.openapi.fileChooser.actions.ShowHiddensAction"
                    icon="consulo.platform.base.PlatformIconGroup@actions.showhiddens"/>
        </group>

        <group id="DiffPanel.Toolbar">
            <reference ref="$Copy"/>
            <reference ref="PreviousDiff"/>
            <reference ref="NextDiff"/>
        </group>

        <group id="ChangeScheme">
            <action id="ChangeColorScheme" class="consulo.ide.impl.idea.ide.actions.QuickChangeColorSchemeAction"/>
            <action id="ChangeKeymap" class="consulo.ide.impl.idea.ide.actions.QuickChangeKeymapAction"/>
            <action id="ChangeLaf" class="consulo.ide.impl.idea.ide.actions.QuickChangeLookAndFeel"/>
        </group>

        <action id="MaintenanceAction" class="consulo.ide.impl.idea.ide.actions.MaintenanceAction"/>

        <group id="MaintenanceGroup">
            <action id="UiDebugger" class="consulo.ide.impl.idea.ui.debugger.ShowUiDebuggerAction"/>
        </group>

        <action id="Console.Open" class="consulo.ui.ex.action.EmptyAction"/>
        <action id="Console.Execute" class="consulo.ui.ex.action.EmptyAction"/>
        <action id="Console.Execute.Multiline" class="consulo.ui.ex.action.EmptyAction"/>
        <action id="Console.SplitLine" class="consulo.ui.ex.action.EmptyAction" use-shortcut-of="EditorSplitLine"/>
        <group id="Console.HistoryActions">
            <action id="Console.History.Previous" class="consulo.ui.ex.action.EmptyAction"/>
            <action id="Console.History.Next" class="consulo.ui.ex.action.EmptyAction"/>
            <action id="Console.History.Browse" class="consulo.ui.ex.action.EmptyAction"
                    icon="consulo.platform.base.PlatformIconGroup@vcs.history"/>
        </group>

        <group id="EditorContextBarMenu">
            <action id="EditorToggleUseSoftWrapsInPreview"
                    class="consulo.ide.impl.idea.openapi.editor.actions.ToggleUseSoftWrapsInPreviewAction"
                    icon="consulo.platform.base.PlatformIconGroup@actions.togglesoftwrap"/>
            <separator/>
        </group>
        <action id="Rerun" class="consulo.execution.impl.internal.action.FakeRerunAction" text="Rerun"/>

        <action id="IncrementWindowWidth" class="consulo.ide.impl.idea.ide.actions.WindowAction$IncrementWidth"
                use-shortcut-of="ResizeToolWindowRight"/>
        <action id="DecrementWindowWidth" class="consulo.ide.impl.idea.ide.actions.WindowAction$DecrementWidth"
                use-shortcut-of="ResizeToolWindowLeft"/>
        <action id="IncrementWindowHeight" class="consulo.ide.impl.idea.ide.actions.WindowAction$IncrementHeight"
                use-shortcut-of="ResizeToolWindowDown"/>
        <action id="DecrementWindowHeight" class="consulo.ide.impl.idea.ide.actions.WindowAction$DecrementHeight"
                use-shortcut-of="ResizeToolWindowUp"/>

        <action id="ExportTestResults" class="consulo.execution.test.export.ExportTestResultsAction"
                icon="consulo.platform.base.PlatformIconGroup@actions.export"/>

        <action id="SaveDocument" class="consulo.ide.impl.idea.ide.actions.SaveDocumentAction"/>

        <action id="Vcs.ShowTabbedFileHistory" class="consulo.ide.impl.idea.openapi.vcs.actions.TabbedShowHistoryAction"
                icon="consulo.platform.base.PlatformIconGroup@vcs.history"/>

        <action id="CheckinProject" class="consulo.ide.impl.idea.openapi.vcs.actions.CommonCheckinProjectAction"
                icon="consulo.platform.base.PlatformIconGroup@actions.commit">
            <keyboard-shortcut first-keystroke="control K" keymap="$default"/>
        </action>
        <action id="CheckinFiles" class="consulo.ide.impl.idea.openapi.vcs.actions.CommonCheckinFilesAction"/>
        <action id="UpdateFiles" class="consulo.ide.impl.idea.openapi.vcs.update.CommonUpdateFileOrDirectoryAction"/>
        <action id="CheckStatusForFiles" class="consulo.ide.impl.idea.openapi.vcs.update.CommonStatusFileOrDirectoryAction"/>
        <action id="IntegrateFiles" class="consulo.ide.impl.idea.openapi.vcs.update.CommonIntegrateFileOrDirectoryAction"/>
        <action id="Annotate" class="consulo.ide.impl.idea.openapi.vcs.actions.AnnotateToggleAction"/>
        <action id="Show.Current.Revision" class="consulo.ide.impl.idea.openapi.vcs.actions.ShowBaseRevisionAction"
                text="Show Current Revision"/>
        <action id="Compare.SameVersion" class="consulo.ide.impl.idea.openapi.vcs.actions.CompareWithTheSameVersionAction"
                icon="consulo.platform.base.PlatformIconGroup@actions.diff"/>
        <action id="Compare.LastVersion" class="consulo.ide.impl.idea.openapi.vcs.actions.CompareWithLastVersion"/>
        <action id="Compare.Selected" class="consulo.ide.impl.idea.openapi.vcs.actions.CompareWithSelectedRevisionAction" popup="true"/>
        <action id="Compare.Specified" class="consulo.ide.impl.idea.openapi.vcs.actions.SelectAndCompareWithSelectedRevisionAction"
                text="Com_pare with Specified Revision..." popup="true"/>
        <action id="Vcs.ShowHistoryForBlock" class="consulo.ide.impl.idea.openapi.vcs.actions.SelectedBlockHistoryAction"/>

        <group class="consulo.ide.impl.idea.openapi.vcs.actions.VcsActionGroup" id="VcsGroup"/>

        <group class="consulo.ide.impl.idea.openapi.vcs.actions.VcsGroupsWrapper" id="VcsFileGroupPopup" popup="true"/>

        <group id="VersionControlsGroup">
            <reference ref="VcsFileGroupPopup"/>
        </group>

        <group id="GoToChangeMarkerGroup">
            <separator/>
            <action id="VcsShowNextChangeMarker" class="consulo.ide.impl.idea.openapi.vcs.actions.ShowNextChangeMarkerAction"
                    icon="consulo.platform.base.PlatformIconGroup@actions.nextoccurence"/>
            <action id="VcsShowPrevChangeMarker" class="consulo.ide.impl.idea.openapi.vcs.actions.ShowPrevChangeMarkerAction"
                    icon="consulo.platform.base.PlatformIconGroup@actions.previousoccurence"/>

            <add-to-group group-id="GoToMenu" anchor="last"/>
        </group>

        <action id="Vcs.UpdateProject" class="consulo.ide.impl.idea.openapi.vcs.update.CommonUpdateProjectAction"
                icon="consulo.platform.base.PlatformIconGroup@actions.checkout">
            <keyboard-shortcut first-keystroke="control T" keymap="$default"/>
        </action>

        <action id="Vcs.IntegrateProject" class="consulo.ide.impl.idea.openapi.vcs.update.CommonIntegrateProjectAction"/>

        <action id="Vcs.RefreshStatuses" class="consulo.ide.impl.idea.openapi.vcs.actions.RefreshStatuses"/>
        <action id="ChangesView.Refresh" class="consulo.ide.impl.idea.openapi.vcs.changes.actions.RefreshAction"
                icon="consulo.platform.base.PlatformIconGroup@actions.refresh"/>
<<<<<<< HEAD
        <action id="ChangesView.CreatePatch" class="consulo.ide.impl.idea.openapi.vcs.changes.actions.CreatePatchAction"
                icon="consulo.platform.base.PlatformIconGroup@filetypes.patch"/>
        <action id="ChangesView.Revert" class="consulo.ide.impl.idea.openapi.vcs.changes.actions.RollbackAction"
                icon="consulo.platform.base.PlatformIconGroup@actions.rollback" text="_Revert..." description="Revert selected changes"/>
        <action id="ChangesView.Shelve" class="consulo.ide.impl.idea.openapi.vcs.changes.shelf.ShelveChangesAction"
                icon="consulo.platform.base.PlatformIconGroup@vcs.shelvesilent"/>

        <group id="ChangesViewToolbar">
            <reference ref="ChangesView.Refresh"/>
            <action id="ChangesView.Commit" class="consulo.ide.impl.idea.openapi.vcs.actions.CommonCheckinProjectAction"
                    icon="consulo.platform.base.PlatformIconGroup@actions.commit"/>
            <action id="ChangesView.Rollback" class="consulo.ide.impl.idea.openapi.vcs.changes.actions.RollbackAction"
                    icon="consulo.platform.base.PlatformIconGroup@actions.rollback"/>
            <action id="ChangesView.NewChangeList" class="consulo.ide.impl.idea.openapi.vcs.changes.actions.AddChangeListAction"
                    icon="consulo.platform.base.PlatformIconGroup@general.add"/>
            <action id="ChangesView.RemoveChangeList" class="consulo.ide.impl.idea.openapi.vcs.changes.actions.RemoveChangeListAction"
                    icon="consulo.platform.base.PlatformIconGroup@general.remove"/>
            <action id="ChangesView.SetDefault" class="consulo.ide.impl.idea.openapi.vcs.changes.actions.SetDefaultChangeListAction"
                    icon="consulo.platform.base.PlatformIconGroup@actions.selectall"/>
            <action id="ChangesView.Move" class="consulo.ide.impl.idea.openapi.vcs.changes.actions.MoveChangesToAnotherListAction"
                    icon="consulo.platform.base.PlatformIconGroup@actions.movetoanotherchangelist"/>
            <action id="ChangesView.Diff" class="consulo.ide.impl.idea.openapi.vcs.changes.actions.diff.ShowDiffAction"
                    icon="consulo.platform.base.PlatformIconGroup@actions.diff"/>
        </group>

        <group id="AlienCommitChangesDialog.AdditionalActions"/>

        <group id="ChangesViewPopupMenu">
            <reference ref="ChangesView.Commit"/>
            <reference ref="ChangesView.Rollback"/>
            <reference ref="ChangesView.Move"/>
            <reference ref="ChangesView.Diff"/>
            <reference ref="EditSource"/>
            <separator/>
            <action id="ChangesView.DeleteUnversioned"
                    class="consulo.ide.impl.idea.openapi.vcs.changes.actions.DeleteUnversionedFilesAction"
                    icon="consulo.platform.base.PlatformIconGroup@actions.cancel"/>
            <action id="ChangesView.AddUnversioned" class="consulo.ide.impl.idea.openapi.vcs.changes.actions.ScheduleForAdditionAction">
                <keyboard-shortcut first-keystroke="control alt A" keymap="$default"/>
            </action>
            <action id="ChangesView.Ignore" class="consulo.ide.impl.idea.openapi.vcs.changes.actions.IgnoreUnversionedAction"
                    icon="consulo.platform.base.PlatformIconGroup@actions.properties"/>
            <action id="ChangesView.RemoveDeleted" class="consulo.ide.impl.idea.openapi.vcs.changes.actions.ScheduleForRemovalAction"
                    icon="consulo.platform.base.PlatformIconGroup@actions.cancel"/>
            <action id="ChangesView.Edit" class="consulo.ide.impl.idea.openapi.vcs.changes.actions.EditAction"/>
            <separator/>
            <reference ref="ChangesView.NewChangeList"/>
            <reference ref="ChangesView.RemoveChangeList"/>
            <reference ref="ChangesView.SetDefault"/>
            <action id="ChangesView.Rename" class="consulo.ide.impl.idea.openapi.vcs.changes.actions.RenameChangeListAction"/>
            <reference ref="ChangesView.CreatePatch"/>
            <reference ref="ChangesView.Shelve"/>
            <separator/>
            <reference ref="ChangesView.Refresh"/>
            <separator/>
            <reference ref="VersionControlsGroup"/>
        </group>

        <!-- There are alternative action presentations for the UnversionedViewDialog. Icon is the difference.  -->
        <group id="Unversioned.Files.Dialog">
            <action id="ChangesView.AddUnversioned.From.Dialog"
                    class="consulo.ide.impl.idea.openapi.vcs.changes.actions.ScheduleForAdditionAction"
                    icon="consulo.platform.base.PlatformIconGroup@general.add" use-shortcut-of="ChangesView.AddUnversioned"/>
            <reference ref="ChangesView.Move"/>
            <action id="ChangesView.DeleteUnversioned.From.Dialog"
                    class="consulo.ide.impl.idea.openapi.vcs.changes.actions.DeleteUnversionedFilesAction"/>
            <reference ref="ChangesView.Ignore"/>
        </group>

        <group id="ShelvedChangesPopupMenu">
            <reference id="ShelveChanges.UnshelveWithDialog"/>
            <action id="ShelvedChanges.Restore" class="consulo.ide.impl.idea.openapi.vcs.changes.shelf.RestoreShelvedChange"/>
            <action id="ShelvedChanges.Diff" class="consulo.ide.impl.idea.openapi.vcs.changes.shelf.DiffShelvedChangesAction"
                    icon="consulo.platform.base.PlatformIconGroup@actions.diff" use-shortcut-of="Diff.ShowDiff"/>
            <action id="ChangesView.CreatePatchFromChanges"
                    class="consulo.ide.impl.idea.openapi.vcs.changes.actions.CreatePatchFromChangesAction"
                    icon="consulo.platform.base.PlatformIconGroup@filetypes.patch"/>
            <action id="ShelvedChanges.ImportPatches" class="consulo.ide.impl.idea.openapi.vcs.changes.shelf.ImportIntoShelfAction"/>
            <separator/>
            <action id="ShelvedChanges.Rename" class="consulo.ide.impl.idea.openapi.vcs.changes.shelf.RenameShelvedChangeListAction"
                    use-shortcut-of="RenameElement"/>
            <reference ref="$Delete"/>
            <separator/>
            <action id="ShelvedChanges.ShowHideDeleted" class="consulo.ide.impl.idea.openapi.vcs.changes.shelf.ShowHideRecycledAction"
                    description="Show/Hide Already Unshelved"/>
            <action id="ShelvedChanges.CleanMarkedToDelete" class="consulo.ide.impl.idea.openapi.vcs.changes.shelf.CleanUnshelvedAction"
                    description="Delete unshelved changelists" text="Clean Already Unshelved..."
                    icon="consulo.platform.base.PlatformIconGroup@actions.gc"/>
        </group>

        <group id="VcsHistoryActionsGroup"/>

        <group id="CommittedChangesToolbar">
            <action id="CommittedChanges.Refresh" class="consulo.ide.impl.idea.openapi.vcs.changes.committed.RefreshCommittedAction"
                    icon="consulo.platform.base.PlatformIconGroup@actions.refresh"/>
            <action id="CommittedChanges.Filter" class="consulo.ide.impl.idea.openapi.vcs.changes.committed.FilterCommittedAction"
                    icon="consulo.platform.base.PlatformIconGroup@general.filter"/>
            <action id="CommittedChanges.Details" class="consulo.ide.impl.idea.openapi.vcs.changes.committed.ChangeListDetailsAction"
                    icon="consulo.platform.base.PlatformIconGroup@actions.showchangesonly"/>
            <reference ref="ChangesView.CreatePatchFromChanges"/>
            <action id="CommittedChanges.Revert" class="consulo.ide.impl.idea.openapi.vcs.changes.actions.RevertChangeListAction"
                    icon="consulo.platform.base.PlatformIconGroup@actions.rollback"/>
            <action id="CommittedChanges.Clear" class="consulo.ide.impl.idea.openapi.vcs.changes.committed.ClearCommittedAction"
                    icon="consulo.platform.base.PlatformIconGroup@vcs.remove"/>
        </group>

        <group id="RepositoryChangesBrowserToolbar">
        </group>

        <group id="IncomingChangesToolbar">
            <action id="IncomingChanges.Refresh" class="consulo.ide.impl.idea.openapi.vcs.changes.committed.RefreshIncomingChangesAction"
                    icon="consulo.platform.base.PlatformIconGroup@actions.refresh"/>
            <reference ref="CommittedChanges.Details"/>
            <!--
            <action id="IncomingChanges.Get" class="consulo.ide.impl.idea.openapi.vcs.changes.committed.GetCommittedChangelistAction"
                    icon="/actions/get.png"/>
            -->
            <reference ref="Vcs.UpdateProject"/>
        </group>

        <group id="Vcs.History">
            <action id="VcsHistory.ShowAllAffected" class="consulo.ide.impl.idea.openapi.vcs.annotate.ShowAllAffectedGenericAction"
                    icon="consulo.platform.base.PlatformIconGroup@vcs.allrevisions"/>
        </group>

        <action id="ChangesView.Browse" class="consulo.ide.impl.idea.openapi.vcs.changes.actions.BrowseChangesAction"/>

        <action id="Diff.PrevChange" class="consulo.ui.ex.action.EmptyAction"
                icon="consulo.platform.base.PlatformIconGroup@actions.back" use-shortcut-of="PreviousTab"/>
        <action id="Diff.NextChange" class="consulo.ui.ex.action.EmptyAction"
                icon="consulo.platform.base.PlatformIconGroup@actions.forward" use-shortcut-of="NextTab"/>
        <action id="Diff.SelectedChange" class="consulo.ui.ex.action.EmptyAction"
                icon="consulo.platform.base.PlatformIconGroup@actions.listfiles" use-shortcut-of="GotoChangedFile"/>

        <group id="Vcs.CheckinProjectPopup">
            <separator/>
        </group>

        <group id="Vcs.CheckinProjectToolbar">
        </group>

        <group id="UpdateActionGroup">
            <reference ref="EditSource"/>
            <reference ref="$Delete"/>
            <action id="Diff.UpdatedFiles" class="consulo.ide.impl.idea.openapi.vcs.update.ShowUpdatedDiffAction"
                    use-shortcut-of="CompareDirs" icon="consulo.platform.base.PlatformIconGroup@actions.diff"/>
        </group>

        <action class="consulo.ide.impl.idea.openapi.vcs.actions.VcsToolbarLabelAction" id="VcsToolbarLabelAction" text="VCS Label"/>
        <group id="VcsNavBarToobarActions">
            <reference ref="VcsToolbarLabelAction"/>
            <reference ref="Vcs.UpdateProject"/>
            <reference ref="CheckinProject"/>
            <reference ref="Vcs.ShowTabbedFileHistory"/>
            <reference ref="ChangesView.Revert"/>
            <separator/>
            <add-to-group group-id="NavBarVcsGroup" anchor="first"/>
        </group>

        <group id="Vcs.MessageActionGroup">
            <action id="Vcs.ShowMessageHistory"
                    class="consulo.ide.impl.idea.openapi.vcs.actions.ShowMessageHistoryAction"
                    icon="consulo.platform.base.PlatformIconGroup@vcs.history"/>
        </group>

        <group id="VcsToobarActions">
            <reference ref="VcsToolbarLabelAction"/>
            <reference ref="Vcs.UpdateProject"/>
            <reference ref="CheckinProject"/>
            <reference ref="Compare.SameVersion"/>
            <reference ref="Vcs.ShowTabbedFileHistory"/>
            <reference ref="ChangesView.Revert"/>
            <separator/>
            <add-to-group group-id="MainToolBarSettings" relative-to-action="ShowSettings" anchor="before"/>
        </group>

        <!-- Window -->
        <action id="CloseAllUnmodifiedEditors" class="consulo.ide.impl.idea.ide.actions.CloseAllUnmodifiedEditorsAction">
            <add-to-group group-id="CloseEditorsGroup" anchor="before" relative-to-action="CloseAllUnpinnedEditors"/>
        </action>

        <action id="Vcs.ShowDiffWithLocal" class="consulo.ide.impl.idea.openapi.vcs.history.ShowDiffWithLocalAction"
                text="Compare with Local" description="Compare version from selected revision with current version"
                icon="consulo.platform.base.PlatformIconGroup@actions.diffwithcurrent"/>

        <action id="Vcs.RollbackChangedLines" class="consulo.ide.impl.idea.openapi.vcs.ex.RollbackLineStatusAction"
                icon="consulo.platform.base.PlatformIconGroup@general.reset">
        </action>

        <action id="WelcomeScreen.GetFromVcs" class="consulo.ide.impl.idea.openapi.wm.impl.welcomeScreen.GetFromVcsAction"
                icon="consulo.platform.base.PlatformIconGroup@general.getprojectfromvcs">
            <add-to-group group-id="WelcomeScreen.QuickStart" anchor="first"/>
        </action>

        <group id="Shelve.KeymapGroup" text="Shelve">
            <reference ref="ChangesView.Shelve"/>
            <reference ref="ShelveChanges.UnshelveWithDialog"/>
            <reference ref="ShelvedChanges.Restore"/>
            <reference ref="ShelvedChanges.ImportPatches"/>
            <separator/>
            <reference ref="ShelvedChanges.Rename"/>
            <separator/>
            <reference ref="ShelvedChanges.Diff"/>
            <reference ref="ChangesView.CreatePatchFromChanges"/>
            <separator/>
            <reference ref="ShelvedChanges.ShowHideDeleted"/>
            <reference ref="ShelvedChanges.CleanMarkedToDelete"/>
            <separator/>

            <add-to-group group-id="Vcs.KeymapGroup" anchor="first"/>
        </group>

        <group id="DebuggerActions">
        </group>

        <group id="WelcomeScreen.QuickStart.IDEA">
            <action id="WelcomeScreen.CreateNewProject" class="consulo.ide.impl.newProject.actions.NewProjectAction"
                    icon="consulo.platform.base.PlatformIconGroup@welcome.createnewproject"/>
            <action id="WelcomeScreen.OpenProject" class="consulo.ide.impl.idea.ide.actions.OpenFileAction"
                    icon="consulo.platform.base.PlatformIconGroup@welcome.openproject"/>
            <add-to-group group-id="WelcomeScreen.QuickStart" anchor="first"/>
        </group>

        <action id="IncrementalSearch" class="consulo.ide.impl.idea.codeInsight.navigation.actions.IncrementalSearchAction"/>
        <action id="AddToFavoritesPopup" class="consulo.ide.impl.idea.ide.favoritesTreeView.actions.AddToFavoritesPopupAction"/>
        <group id="AddToFavorites" class="consulo.ide.impl.idea.ide.favoritesTreeView.actions.AddToFavoritesActionGroup" popup="true"/>
        <group id="AddAllToFavorites" class="consulo.ide.impl.idea.ide.favoritesTreeView.actions.AddAllToFavoritesActionGroup"
               popup="true"/>
        <action id="AddNewFavoritesList" class="consulo.ide.impl.idea.ide.favoritesTreeView.actions.AddNewFavoritesListAction"/>
        <group id="SendToFavoritesGroup" class="consulo.ide.impl.idea.ide.favoritesTreeView.actions.SendToFavoritesGroup" popup="true"/>

        <action id="RunConfiguration" class="consulo.ide.impl.idea.execution.actions.RunConfigurationsComboBoxAction"/>
        <action id="ChooseRunConfiguration" class="consulo.ide.impl.idea.execution.actions.ChooseRunConfigurationPopupAction" text="Run..."
                description="Choose and run configuration" icon="consulo.platform.base.PlatformIconGroup@actions.execute"/>
        <action id="ChooseDebugConfiguration" class="consulo.ide.impl.idea.execution.actions.ChooseDebugConfigurationPopupAction"
                text="Debug..."
                description="Choose and debug configuration" icon="consulo.platform.base.PlatformIconGroup@actions.startdebugger"/>

        <group id="RunContextGroup" popup="false">
            <!-- A dynamic group filled with executor actions -->
            <group id="RunContextGroupInner"/>
            <separator/>
        </group>

        <group id="RunContextPopupGroup" popup="false">
            <reference ref="RunContextGroup"/>
        </group>

        <group id="LangCodeInsightActions">
            <action id="EditorSelectWord" class="consulo.ide.impl.idea.openapi.editor.actions.SelectWordAtCaretAction"/>
            <action id="EditorUnSelectWord" class="consulo.ide.impl.idea.openapi.editor.actions.UnselectWordAtCaretAction"/>

            <add-to-group group-id="EditorActions" anchor="last"/>
        </group>

        <action id="ClassNameCompletion" class="consulo.ide.impl.idea.codeInsight.completion.actions.ClassNameCompletionAction"/>

        <action id="ShowIntentionActions" class="consulo.ide.impl.idea.codeInsight.intention.actions.ShowIntentionActionsAction"
                icon="consulo.platform.base.PlatformIconGroup@actions.intentionbulb"/>

        <group id="ShowIntentionsGroup" compact="true">
            <reference ref="ShowIntentionActions"/>
            <separator/>
            <add-to-group group-id="EditorPopupMenu" anchor="first"/>
        </group>

        <action id="TogglePopupHints" class="consulo.ide.impl.idea.codeInsight.daemon.impl.TogglePopupHintsAction"/>
        <action id="FindModal" class="consulo.ide.impl.idea.openapi.editor.actions.FindAction"
                icon="consulo.platform.base.PlatformIconGroup@actions.menu_find"/>

        <action id="CodeInspection.OnEditor" class="consulo.ide.impl.idea.codeInspection.actions.CodeInspectionOnEditorAction"/>

        <action id="ActivateNavBar" class="consulo.ide.impl.idea.ide.navigationToolbar.ActivateNavigationBarAction" popup="true"/>

        <group id="CodeInsightEditorActions">
            <reference ref="LookupActions"/>
            <action id="EmacsStyleIndent" class="consulo.ide.impl.idea.codeInsight.editorActions.EmacsStyleIndentAction"/>
            <action id="EditorCodeBlockStart" class="consulo.ide.impl.idea.codeInsight.editorActions.CodeBlockStartAction"/>
            <action id="EditorCodeBlockEnd" class="consulo.ide.impl.idea.codeInsight.editorActions.CodeBlockEndAction"/>
            <action id="EditorMatchBrace" class="consulo.ide.impl.idea.codeInsight.editorActions.MatchBraceAction"/>
            <action id="EditorCodeBlockStartWithSelection"
                    class="consulo.ide.impl.idea.codeInsight.editorActions.CodeBlockStartWithSelectionAction"/>
            <action id="EditorCodeBlockEndWithSelection"
                    class="consulo.ide.impl.idea.codeInsight.editorActions.CodeBlockEndWithSelectionAction"/>
            <action id="EditorCompleteStatement" class="consulo.ide.impl.idea.codeInsight.editorActions.smartEnter.SmartEnterAction"/>

            <add-to-group group-id="EditorActions" anchor="last"/>
        </group>

        <!-- File -->

        <action id="ReloadFromDisk" class="consulo.ide.impl.idea.ide.actions.ReloadFromDiskAction">
            <!--
            <add-to-group group-id="FileMenu" anchor="after" relative-to-action="Synchronize"/>
            -->
        </action>


        <group id="PrintExportGroup">
            <separator/>
            <action id="ExportToHTML" class="consulo.ide.impl.idea.codeEditor.printing.ExportToHTMLAction"/>
            <action id="Print" class="consulo.ide.impl.idea.codeEditor.printing.PrintAction"
                    icon="consulo.platform.base.PlatformIconGroup@general.print"/>
            <reference ref="AddToFavorites"/>

            <add-to-group group-id="FileMenu" anchor="after" relative-to-action="InvalidateCaches"/>
        </group>

        <action id="ChangeTemplateDataLanguage" class="consulo.ide.impl.psi.templateLanguages.ChangeTemplateDataLanguageAction">
            <add-to-group group-id="FileMenu" anchor="before" relative-to-action="ToggleReadOnlyAttribute"/>
        </action>

        <group id="PowerSaveGroup">
            <separator/>
            <action id="TogglePowerSave" class="consulo.ide.impl.idea.ide.actions.TogglePowerSaveAction"/>
            <add-to-group group-id="FileMenu" anchor="after" relative-to-action="ToggleReadOnlyAttribute"/>
        </group>

        <action id="CopyAbsolutePath" class="consulo.ide.impl.idea.ide.actions.CopyAbsolutePathProvider" use-shortcut-of="CopyPaths"/>
        <action id="CopyFileName" class="consulo.ide.impl.idea.ide.actions.CopyFileNameProvider"/>
        <action id="CopyPathWithLineNumber" class="consulo.ide.impl.idea.ide.actions.CopyFileWithLineNumberPathProvider"/>
        <action id="CopyContentRootPath" class="consulo.ide.impl.idea.ide.actions.CopyContentRootPathProvider"/>
        <action id="CopySourceRootPath" class="consulo.ide.impl.idea.ide.actions.CopySourceRootPathProvider"/>

        <group id="CopyReferencePopupGroup" class="consulo.ide.impl.idea.ide.actions.CopyReferencePopup" popup="true">
            <group id="CopyFileReference">
                <reference ref="CopyAbsolutePath"/>
                <reference ref="CopyFileName"/>
                <separator/>
                <reference ref="CopyPathWithLineNumber"/>
                <reference ref="CopyContentRootPath"/>
                <reference ref="CopySourceRootPath"/>
            </group>
            <separator/>
            <group id="CopyExternalReferenceGroup">
            </group>
            <add-to-group group-id="CutCopyPasteGroup" anchor="after" relative-to-action="CopyPaths"/>
            <add-to-group group-id="EditorTabPopupMenu" anchor="after" relative-to-action="CopyPaths"/>
        </group>

        <!-- Edit -->
        <action id="CopyReference" class="consulo.ide.impl.idea.ide.actions.CopyReferenceAction">
            <add-to-group group-id="CopyReferencePopupGroup" anchor="after" relative-to-action="CopyExternalReferenceGroup"/>
            <add-to-group group-id="EditorTabPopupMenu" anchor="after" relative-to-action="CopyPaths"/>
            <add-to-group group-id="Copy.Paste.Special" anchor="first"/>
        </action>

        <group id="EditSelectWordGroup">
            <reference ref="EditorSelectWord"/>
            <reference ref="EditorUnSelectWord"/>

            <add-to-group group-id="EditSelectGroup" anchor="last"/>
        </group>

        <group id="EditBookmarksGroup" popup="true">
            <action id="ToggleBookmark" class="consulo.ide.impl.idea.ide.bookmarks.actions.ToggleBookmarkAction"/>
            <action id="ToggleBookmarkWithMnemonic" class="consulo.ide.impl.idea.ide.bookmarks.actions.ToggleBookmarkWithMnemonicAction"/>
            <action id="ShowBookmarks" class="consulo.ide.impl.idea.ide.bookmarks.actions.BookmarksAction"/>
            <action id="GotoNextBookmark" class="consulo.ide.impl.idea.ide.bookmarks.actions.NextBookmarkAction"/>
            <action id="GotoPreviousBookmark" class="consulo.ide.impl.idea.ide.bookmarks.actions.PreviousBookmarkAction"/>
            <separator/>

            <add-to-group group-id="GoToMenu" anchor="after" relative-to-action="JumpToLastChange"/>
        </group>

        <group id="GoToCodeGroup">
            <separator/>
            <action id="SelectIn" class="consulo.ide.impl.idea.ide.actions.SelectInAction"/>
            <action id="ShowNavBar" class="consulo.ide.impl.idea.ide.navigationToolbar.ShowNavBarAction"/>
            <action id="GotoDeclaration" class="consulo.ide.impl.idea.codeInsight.navigation.actions.GotoDeclarationAction"/>
            <action id="GotoImplementation" class="consulo.ide.impl.idea.codeInsight.navigation.actions.GotoImplementationAction"/>
            <action id="GotoTypeDeclaration" class="consulo.ide.impl.idea.codeInsight.navigation.actions.GotoTypeDeclarationAction"/>
            <action id="GotoSuperMethod" class="consulo.ide.impl.idea.codeInsight.navigation.actions.GotoSuperAction"/>
            <action id="GotoTest" class="consulo.ide.impl.idea.testIntegration.GotoTestOrCodeAction"/>
            <action id="GotoRelated" class="consulo.ide.impl.idea.ide.actions.GotoRelatedFileAction"/>
            <separator/>
            <action id="FileStructurePopup" class="consulo.ide.impl.idea.ide.actions.ViewStructureAction"/>
            <action id="ShowFilePath" class="consulo.ide.impl.idea.ide.actions.ShowFilePathAction"/>
            <group id="HierarchyGroup">
                <action id="TypeHierarchy" class="consulo.ide.impl.idea.ide.hierarchy.actions.BrowseTypeHierarchyAction"/>
                <action id="MethodHierarchy" class="consulo.ide.impl.idea.ide.hierarchy.actions.BrowseMethodHierarchyAction"/>
                <action id="CallHierarchy" class="consulo.ide.impl.idea.ide.hierarchy.actions.BrowseCallHierarchyAction"/>
            </group>
            <separator/>

            <add-to-group group-id="GoToMenu" anchor="after" relative-to-action="EditBookmarksGroup"/>
        </group>

        <group id="GoToErrorGroup">
            <separator/>
            <action id="GotoNextError" class="consulo.ide.impl.idea.codeInsight.daemon.impl.actions.GotoNextErrorAction"/>
            <action id="GotoPreviousError" class="consulo.ide.impl.idea.codeInsight.daemon.impl.actions.GotoPreviousErrorAction"/>

            <add-to-group group-id="GoToMenu" anchor="after" relative-to-action="GoToCodeGroup"/>
        </group>

        <!-- View -->
        <group id="QuickActions">
            <separator/>
            <action id="QuickImplementations" class="consulo.ide.impl.idea.codeInsight.hint.actions.ShowImplementationsAction"/>
            <action id="QuickJavaDoc" class="consulo.ide.impl.idea.codeInsight.documentation.actions.ShowQuickDocInfoAction"/>

            <add-to-group group-id="ViewMenu" anchor="after" relative-to-action="ToolWindowsGroup"/>
        </group>

        <group id="CodeEditorBaseGroup">
            <group id="CodeEditorViewGroup">
                <action id="ExternalJavaDoc" class="consulo.ide.impl.idea.ide.actions.ExternalJavaDocAction"/>
                <action id="ParameterInfo" class="consulo.ide.impl.idea.codeInsight.hint.actions.ShowParameterInfoAction"/>
                <action id="ExpressionTypeInfo" class="consulo.ide.impl.idea.codeInsight.hint.actions.ShowExpressionTypeAction"/>
                <action id="EditorContextInfo" class="consulo.ide.impl.idea.codeInsight.hint.actions.ShowContainerInfoAction"/>
                <action id="ShowErrorDescription" class="consulo.ide.impl.idea.codeInsight.daemon.impl.actions.ShowErrorDescriptionAction"/>
            </group>
            <separator/>

            <add-to-group group-id="ViewMenu" relative-to-action="QuickActions" anchor="after"/>
        </group>

        <action id="FixDocComment" class="consulo.ide.impl.idea.codeInsight.editorActions.FixDocCommentAction"/>

        <action id="ViewNavigationBar" class="consulo.ide.impl.idea.ide.actions.ViewNavigationBarAction">
            <add-to-group group-id="UIToggleActions" relative-to-action="ViewStatusBar" anchor="after"/>
        </action>

        <action id="ViewImportPopups" class="consulo.ide.impl.idea.openapi.editor.actions.ToggleShowImportPopupsAction">
            <add-to-group group-id="EditorToggleActions"/>
        </action>

        <action id="ProjectViewChangeView" class="consulo.ide.impl.idea.ide.projectView.actions.ChangeProjectViewAction"/>

        <action id="RecentChanges" class="consulo.ide.impl.idea.history.integration.ui.actions.RecentChangesAction">
            <keyboard-shortcut first-keystroke="alt shift C" keymap="$default"/>
            <add-to-group group-id="ViewRecentActions" anchor="last"/>
        </action>

        <!-- Go To -->
        <group id="GoToTargetEx">
            <action id="GotoClass" class="consulo.ide.impl.idea.ide.actions.GotoClassAction"/>
            <action id="GotoFile" class="consulo.ide.impl.idea.ide.actions.GotoFileAction"/>
            <action id="GotoSymbol" class="consulo.ide.impl.idea.ide.actions.GotoSymbolAction"/>
            <action id="GotoCustomRegion" class="consulo.ide.impl.idea.lang.customFolding.GotoCustomRegionAction"/>

            <add-to-group group-id="GoToMenu" anchor="first"/>
        </group>

        <group id="GoToMenuEx">
            <separator/>
            <action id="MethodDown" class="consulo.ide.impl.idea.codeInsight.navigation.actions.MethodDownAction"/>
            <action id="MethodUp" class="consulo.ide.impl.idea.codeInsight.navigation.actions.MethodUpAction"/>
            <separator/>
            <add-to-group group-id="GoToMenu" anchor="after" relative-to-action="GoToPreviousError"/>
        </group>


        <!-- Code -->
        <group id="CodeMenu" popup="true">
            <reference ref="OverrideMethods"/>
            <reference ref="ImplementMethods"/>
            <reference ref="Generate"/>
            <separator/>
            <action id="SurroundWith" class="consulo.ide.impl.idea.codeInsight.generation.actions.SurroundWithAction"/>
            <action id="Unwrap" class="consulo.ide.impl.idea.codeInsight.unwrap.UnwrapAction"/>
            <separator/>

            <group id="CodeCompletionGroup" class="consulo.ide.impl.idea.codeInsight.completion.actions.CodeCompletionGroup" popup="true">
                <action id="CodeCompletion" class="consulo.ide.impl.idea.codeInsight.completion.actions.CodeCompletionAction"/>
                <action id="SmartTypeCompletion" class="consulo.ide.impl.idea.codeInsight.completion.actions.SmartCodeCompletionAction"/>
                <separator/>
                <action id="HippieCompletion" class="consulo.ide.impl.idea.codeInsight.completion.actions.HippieCompletionAction"/>
                <action id="HippieBackwardCompletion"
                        class="consulo.ide.impl.idea.codeInsight.completion.actions.HippieBackwardCompletionAction"/>
            </group>

            <group id="FoldingGroup" popup="true">
                <action id="ExpandRegion" class="consulo.ide.impl.idea.codeInsight.folding.impl.actions.ExpandRegionAction"/>
                <action id="CollapseRegion" class="consulo.ide.impl.idea.codeInsight.folding.impl.actions.CollapseRegionAction"/>
                <separator/>
                <action id="ExpandAllRegions" class="consulo.ide.impl.idea.codeInsight.folding.impl.actions.ExpandAllRegionsAction"/>
                <action id="CollapseAllRegions" class="consulo.ide.impl.idea.codeInsight.folding.impl.actions.CollapseAllRegionsAction"/>
                <separator/>
                <group id="LanguageSpecificFoldingGroup">
                    <action id="ExpandDocComments" class="consulo.ide.impl.idea.codeInsight.folding.impl.actions.ExpandDocCommentsAction"/>
                    <action id="CollapseDocComments"
                            class="consulo.ide.impl.idea.codeInsight.folding.impl.actions.CollapseDocCommentsAction"/>
                </group>
                <separator/>
                <action id="CollapseSelection" class="consulo.ide.impl.idea.codeInsight.folding.impl.actions.CollapseSelectionAction"/>
                <action id="CollapseBlock" class="consulo.ide.impl.idea.codeInsight.folding.impl.actions.CollapseBlockAction"/>
            </group>

            <separator/>

            <action id="InsertLiveTemplate" class="consulo.ide.impl.idea.codeInsight.template.impl.actions.ListTemplatesAction"/>
            <action id="SurroundWithLiveTemplate"
                    class="consulo.ide.impl.idea.codeInsight.template.impl.actions.SurroundWithTemplateAction"/>
            <separator/>

            <group id="CommentGroup">
                <action id="CommentByLineComment" class="consulo.ide.impl.idea.codeInsight.generation.actions.CommentByLineCommentAction"/>
                <action id="CommentByBlockComment"
                        class="consulo.ide.impl.idea.codeInsight.generation.actions.CommentByBlockCommentAction"/>
            </group>

            <group id="CodeFormatGroup">
                <action id="ReformatCode" class="consulo.ide.impl.idea.codeInsight.actions.ReformatCodeAction"/>
                <action id="AutoIndentLines" class="consulo.ide.impl.idea.codeInsight.generation.actions.AutoIndentLinesAction"/>
                <action id="OptimizeImports" class="consulo.ide.impl.idea.codeInsight.actions.OptimizeImportsAction"/>
                <action id="RearrangeCode"
                        class="consulo.ide.impl.idea.application.options.codeStyle.arrangement.action.RearrangeCodeAction"/>
            </group>

            <separator/>
            <action id="MoveStatementDown" class="consulo.ide.impl.idea.codeInsight.editorActions.moveUpDown.MoveStatementDownAction"/>
            <action id="MoveStatementUp" class="consulo.ide.impl.idea.codeInsight.editorActions.moveUpDown.MoveStatementUpAction"/>
            <action id="MoveElementLeft" class="consulo.ide.impl.idea.codeInsight.editorActions.moveLeftRight.MoveElementLeftAction"/>
            <action id="MoveElementRight" class="consulo.ide.impl.idea.codeInsight.editorActions.moveLeftRight.MoveElementRightAction"/>
            <action id="MoveLineDown" class="consulo.ide.impl.idea.codeInsight.editorActions.moveUpDown.MoveLineDownAction"/>
            <action id="MoveLineUp" class="consulo.ide.impl.idea.codeInsight.editorActions.moveUpDown.MoveLineUpAction"/>
            <separator/>
            <add-to-group group-id="MainMenu" anchor="after" relative-to-action="GoToMenu"/>
        </group>

        <!-- Refactor -->
        <group id="RefactoringMenu" popup="true">
            <action id="Refactorings.QuickListPopupAction"
                    class="consulo.ide.impl.idea.refactoring.actions.RefactoringQuickListPopupAction"
                    text="Refactor This..." description="Context aware popup with list of refactoring actions"/>
            <action id="RenameElement" class="consulo.language.editor.refactoring.rename.RenameElementAction"/>
            <action id="ChangeSignature" class="consulo.ide.impl.idea.refactoring.actions.ChangeSignatureAction"/>
            <separator/>
            <action id="Move" class="consulo.ide.impl.idea.refactoring.actions.MoveAction"/>
            <action id="CopyElement" class="consulo.ide.impl.idea.ide.actions.CopyElementAction"/>
            <action id="CloneElement" class="consulo.ide.impl.idea.ide.actions.CloneElementAction"/>
            <action id="SafeDelete" class="consulo.ide.impl.idea.refactoring.actions.SafeDeleteAction"/>
            <separator/>
            <group id="IntroduceActionsGroup" popup="true">
                <action id="IntroduceVariable" class="consulo.ide.impl.idea.refactoring.actions.IntroduceVariableAction"/>
                <action id="IntroduceConstant" class="consulo.ide.impl.idea.refactoring.actions.IntroduceConstantAction"/>
                <action id="IntroduceField" class="consulo.ide.impl.idea.refactoring.actions.IntroduceFieldAction"/>
                <action id="IntroduceParameter" class="consulo.ide.impl.idea.refactoring.actions.IntroduceParameterAction"/>
                <separator/>
                <action id="ExtractMethod" class="consulo.ide.impl.idea.refactoring.actions.ExtractMethodAction"/>
                <separator/>
                <action id="ExtractClass" class="consulo.ide.impl.idea.refactoring.actions.ExtractClassAction"/>
                <action id="ExtractInclude" class="consulo.ide.impl.idea.refactoring.actions.ExtractIncludeAction"/>
                <action id="ExtractInterface" class="consulo.ide.impl.idea.refactoring.actions.ExtractInterfaceAction"/>
                <action id="ExtractSuperclass" class="consulo.ide.impl.idea.refactoring.actions.ExtractSuperclassAction"/>
                <action id="ExtractModule" class="consulo.ide.impl.idea.refactoring.actions.ExtractModuleAction"/>
            </group>

            <action id="Inline" class="consulo.ide.impl.idea.refactoring.actions.InlineAction"/>
            <separator/>
            <action id="MembersPullUp" class="consulo.ide.impl.idea.refactoring.actions.PullUpAction"/>
            <action id="MemberPushDown" class="consulo.ide.impl.idea.refactoring.actions.PushDownAction"/>
            <add-to-group group-id="MainMenu" anchor="after" relative-to-action="CodeMenu"/>
        </group>

        <!-- Run -->
        <group id="RunMenu" popup="true">
            <group id="RunnerActions"/>
            <reference ref="ChooseRunConfiguration"/>
            <reference ref="ChooseDebugConfiguration"/>
            <action id="editRunConfigurations" class="consulo.ide.impl.idea.execution.actions.EditRunConfigurationsAction"/>
            <action id="Stop" class="consulo.execution.impl.internal.action.StopAction"
                    icon="consulo.platform.base.PlatformIconGroup@actions.suspend"/>
            <action id="StopBackgroundProcesses" class="consulo.execution.impl.internal.action.StopBackgroundProcessesAction"/>
            <action id="ShowLiveRunConfigurations" class="consulo.ide.impl.idea.execution.actions.ShowRunningListAction"/>

            <add-to-group group-id="MainMenu" anchor="after" relative-to-action="RefactoringMenu"/>
        </group>


        <!-- Tools -->
        <group id="ToolsBasicGroup">
            <action id="SaveAsTemplate" class="consulo.ide.impl.idea.codeInsight.template.actions.SaveAsTemplateAction"/>
            <action id="SaveFileAsTemplate" class="consulo.ide.impl.idea.ide.actions.SaveFileAsTemplateAction"/>
            <separator/>

            <add-to-group group-id="ToolsMenu" anchor="first"/>

            <action id="IdeScriptingConsole" class="consulo.ide.impl.idea.execution.console.RunIdeConsoleAction"/>
        </group>

        <action id="NewScratchBuffer" class="consulo.ide.impl.idea.ide.scratch.ScratchFileActions$NewBufferAction"/>
        <action id="Scratch.ChangeLanguage" class="consulo.ide.impl.idea.ide.scratch.ScratchFileActions$LanguageAction">
            <add-to-group group-id="EditorPopupMenu"/>
        </action>

        <group id="ExternalToolsGroup" class="consulo.ide.impl.idea.tools.ExternalToolsGroup">
            <add-to-group group-id="ToolsMenu" anchor="last"/>
        </group>

        <group id="NewGroup" popup="true">
            <action id="NewFile" class="consulo.ide.action.CreateFileAction"/>
            <action id="NewScratchFile" class="consulo.ide.impl.idea.ide.scratch.ScratchFileActions$NewFileAction"/>
            <action id="NewDir" class="consulo.ide.impl.idea.ide.actions.CreateDirectoryOrPackageAction"/>
            <separator/>
            <action id="NewFromTemplate" class="consulo.ide.impl.idea.ide.fileTemplates.actions.CreateFromTemplateGroup"/>
        </group>

        <group id="NewGroup1">
            <add-to-group group-id="NewGroup" anchor="first"/>
        </group>

        <group id="WeighingNewGroup" class="consulo.ide.impl.idea.ide.actions.WeighingNewActionGroup"/>


        <!-- Toolbar -->
        <!--
        <group id="ToolbarNewElement">
          <action id="NewElementToolbarAction" class="consulo.ide.impl.idea.ide.actions.NewElementToolbarAction" icon="/general/add.png"/>
          <add-to-group group-id="MainToolBar" anchor="first"/>
        </group>
        -->

        <group id="ToolbarFindGroup">
            <separator/>

            <reference ref="Find"/>
            <reference ref="Replace"/>

            <add-to-group group-id="MainToolBar" relative-to-action="$Paste" anchor="after"/>
        </group>

        <group id="ToolbarRunGroup">
            <separator/>
            <reference ref="RunConfiguration"/>
            <reference ref="RunnerActions"/>
            <reference ref="Stop"/>
            <add-to-group group-id="MainToolBar" relative-to-action="Forward" anchor="after"/>
        </group>

        <group id="NavBarToolBarOthers"/>

        <group id="NavBarToolBar">
            <reference ref="ToolbarRunGroup"/>
            <separator/>
            <reference ref="NavBarVcsGroup"/>
            <separator/>
            <reference id="NavBarToolBarOthers"/>
            <separator/>
            <reference ref="ShowProjectStructureSettings"/>
            <separator/>
            <reference ref="SearchEverywhere"/>
            <reference ref="SettingsEntryPoint"/>
        </group>

        <group id="Bookmarks">
            <reference ref="ToggleBookmark"/>
            <reference ref="ShowBookmarks"/>
            <reference ref="GotoNextBookmark"/>
            <reference ref="GotoPreviousBookmark"/>

            <action id="GotoBookmark0" class="consulo.ide.impl.idea.ide.bookmarks.actions.GotoBookmark0Action"/>
            <action id="GotoBookmark1" class="consulo.ide.impl.idea.ide.bookmarks.actions.GotoBookmark1Action"/>
            <action id="GotoBookmark2" class="consulo.ide.impl.idea.ide.bookmarks.actions.GotoBookmark2Action"/>
            <action id="GotoBookmark3" class="consulo.ide.impl.idea.ide.bookmarks.actions.GotoBookmark3Action"/>
            <action id="GotoBookmark4" class="consulo.ide.impl.idea.ide.bookmarks.actions.GotoBookmark4Action"/>
            <action id="GotoBookmark5" class="consulo.ide.impl.idea.ide.bookmarks.actions.GotoBookmark5Action"/>
            <action id="GotoBookmark6" class="consulo.ide.impl.idea.ide.bookmarks.actions.GotoBookmark6Action"/>
            <action id="GotoBookmark7" class="consulo.ide.impl.idea.ide.bookmarks.actions.GotoBookmark7Action"/>
            <action id="GotoBookmark8" class="consulo.ide.impl.idea.ide.bookmarks.actions.GotoBookmark8Action"/>
            <action id="GotoBookmark9" class="consulo.ide.impl.idea.ide.bookmarks.actions.GotoBookmark9Action"/>

            <action id="ToggleBookmark0" class="consulo.ide.impl.idea.ide.bookmarks.actions.ToggleBookmark0Action"/>
            <action id="ToggleBookmark1" class="consulo.ide.impl.idea.ide.bookmarks.actions.ToggleBookmark1Action"/>
            <action id="ToggleBookmark2" class="consulo.ide.impl.idea.ide.bookmarks.actions.ToggleBookmark2Action"/>
            <action id="ToggleBookmark3" class="consulo.ide.impl.idea.ide.bookmarks.actions.ToggleBookmark3Action"/>
            <action id="ToggleBookmark4" class="consulo.ide.impl.idea.ide.bookmarks.actions.ToggleBookmark4Action"/>
            <action id="ToggleBookmark5" class="consulo.ide.impl.idea.ide.bookmarks.actions.ToggleBookmark5Action"/>
            <action id="ToggleBookmark6" class="consulo.ide.impl.idea.ide.bookmarks.actions.ToggleBookmark6Action"/>
            <action id="ToggleBookmark7" class="consulo.ide.impl.idea.ide.bookmarks.actions.ToggleBookmark7Action"/>
            <action id="ToggleBookmark8" class="consulo.ide.impl.idea.ide.bookmarks.actions.ToggleBookmark8Action"/>
            <action id="ToggleBookmark9" class="consulo.ide.impl.idea.ide.bookmarks.actions.ToggleBookmark9Action"/>

        </group>

        <group id="ProjectViewPopupMenuRefactoringGroup">
            <reference ref="RefactoringMenu"/>
        </group>

        <group id="ProjectViewPopupMenuModifyGroup">
            <reference ref="$Delete"/>
            <group id="MarkFileAs">
                <action id="OverrideFileTypeAction" class="consulo.ide.impl.idea.openapi.file.exclude.OverrideFileTypeAction"/>
                <action id="ReverteOverrideFileTypeAction"
                        class="consulo.ide.impl.idea.openapi.file.exclude.ReverteOverrideFileTypeAction"/>
            </group>
        </group>

        <group id="ProjectViewPopupMenuRunGroup">
            <reference ref="RunContextPopupGroup"/>
        </group>

        <group id="ProjectViewPopupMenuSettingsGroup">
            <group id="MarkRootGroup" class="consulo.ide.impl.idea.ide.projectView.actions.MarkRootGroup" popup="true">
            </group>
        </group>

        <group id="ProjectViewPopupMenu">
            <reference ref="WeighingNewGroup"/>
            <reference ref="AssociateWithFileType"/>
            <separator/>
            <reference ref="CutCopyPasteGroup"/>
            <action id="ProjectViewEditSource" use-shortcut-of="EditSource"
                    class="consulo.ide.impl.idea.ide.actions.ProjectViewEditSourceAction"/>
            <separator/>
            <reference ref="FindUsages"/>
            <reference ref="FindInPath"/>
            <reference ref="ReplaceInPath"/>
            <separator/>
            <reference ref="ProjectViewPopupMenuRefactoringGroup"/>
            <separator/>
            <reference ref="AddToFavorites"/>
            <separator/>
            <reference ref="ProjectViewPopupMenuModifyGroup"/>
            <separator/>
            <reference ref="ProjectViewPopupMenuRunGroup"/>
            <separator/>
            <reference ref="VersionControlsGroup"/>
            <action id="SynchronizeCurrentFile" class="consulo.ide.impl.idea.ide.actions.SynchronizeCurrentFileAction"
                    icon="consulo.platform.base.PlatformIconGroup@actions.refresh"/>
            <separator/>
            <action id="GoToLinkTarget" class="consulo.ide.impl.idea.ide.actions.GoToLinkTargetAction"/>
            <separator/>
            <reference ref="CompareTwoFiles"/>
            <reference ref="CompareFileWithEditor"/>
            <separator/>
            <reference ref="ExternalToolsGroup"/>
            <separator/>
            <reference ref="ProjectViewPopupMenuSettingsGroup"/>
        </group>

        <group id="Bom.Group">
            <action id="AddBom" class="consulo.ide.impl.idea.openapi.editor.actions.AddBomAction"/>
            <action id="RemoveBom" class="consulo.ide.impl.idea.openapi.editor.actions.RemoveBomAction"/>
            <add-to-group group-id="FilePropertiesGroup" anchor="after" relative-to-action="ChangeFileEncodingAction"/>
        </group>

        <group id="RevealGroup" popup="true">
            <action id="RevealIn" class="consulo.ide.impl.idea.ide.actions.RevealFileAction"/>
            <reference ref="ShowFilePath"/>

            <add-to-group group-id="RunContextPopupGroup" anchor="last"/>
        </group>

        <group id="NavbarPopupMenu">
            <reference ref="WeighingNewGroup"/>
            <reference ref="AssociateWithFileType"/>
            <separator/>
            <reference ref="CutCopyPasteGroup"/>
            <reference ref="EditSource"/>
            <separator/>
            <reference ref="FindUsages"/>
            <reference ref="FindInPath"/>
            <reference ref="ReplaceInPath"/>
            <separator/>
            <reference ref="ProjectViewPopupMenuRefactoringGroup"/>
            <separator/>
            <reference ref="AddToFavorites"/>
            <separator/>
            <reference ref="ProjectViewPopupMenuModifyGroup"/>
            <separator/>
            <reference ref="ProjectViewPopupMenuRunGroup"/>
            <separator/>
            <reference ref="VersionControlsGroup"/>
            <reference ref="SynchronizeCurrentFile"/>
            <separator/>
            <reference ref="ExternalToolsGroup"/>
            <separator/>
            <reference ref="ProjectViewPopupMenuSettingsGroup"/>
        </group>

        <group id="FavoritesViewPopupMenu">
            <reference ref="NewGroup"/>
            <reference ref="AssociateWithFileType"/>
            <separator/>
            <reference ref="CutCopyPasteGroup"/>
            <reference ref="EditSource"/>
            <separator/>
            <reference ref="FindUsages"/>
            <reference ref="FindInPath"/>
            <reference ref="ReplaceInPath"/>
            <separator/>
            <reference ref="ProjectViewPopupMenuRefactoringGroup"/>
            <separator/>
            <action id="RenameFavoritesList" class="consulo.ide.impl.idea.ide.favoritesTreeView.actions.RenameFavoritesListAction"
                    use-shortcut-of="RenameElement"/>
            <action id="RemoveFromFavorites" class="consulo.ide.impl.idea.ide.favoritesTreeView.actions.DeleteFromFavoritesAction"/>
            <action id="EditFavorites" class="consulo.ide.impl.idea.ide.favoritesTreeView.actions.EditFavoritesAction"/>
            <reference ref="AddToFavorites"/>
            <reference ref="SendToFavoritesGroup"/>
            <separator/>
            <reference ref="ProjectViewPopupMenuModifyGroup"/>
            <separator/>
            <reference ref="ProjectViewPopupMenuRunGroup"/>
            <separator/>
            <reference ref="VersionControlsGroup"/>
            <reference ref="SynchronizeCurrentFile"/>
            <separator/>
            <reference ref="RevealIn"/>
            <reference ref="ShowFilePath"/>
            <separator/>
            <reference ref="CompareTwoFiles"/>
            <reference ref="CompareFileWithEditor"/>
            <separator/>
            <reference ref="ExternalToolsGroup"/>
            <separator/>
            <reference ref="ProjectViewPopupMenuSettingsGroup"/>
        </group>

        <group id="ScopeViewPopupMenu">
            <reference ref="ProjectViewPopupMenu"/>
            <separator/>
            <action id="ScopeView.EditScopes" class="consulo.ide.impl.idea.ide.scopeView.EditScopesAction"/>
        </group>

        <group id="StructureViewPopupMenu">
            <reference ref="EditSource"/>
            <separator/>
            <reference ref="FindUsages"/>
            <reference ref="RefactoringMenu"/>
            <separator/>
            <reference ref="AddToFavorites"/>
            <separator/>
            <reference ref="CutCopyPasteGroup"/>
            <separator/>
            <reference ref="RunContextPopupGroup"/>
            <reference ref="VersionControlsGroup"/>
            <separator/>
            <reference ref="CompareTwoFiles"/>
        </group>

        <group id="EditorPopupMenu1">
            <separator/>
            <reference ref="FindUsages"/>
            <reference ref="RefactoringMenu"/>
            <separator/>
            <reference ref="FoldingGroup"/>
            <separator/>

            <add-to-group group-id="EditorPopupMenu" relative-to-action="EditorToggleColumnMode" anchor="after"/>
        </group>

        <group id="EditorLangPopupMenu">
            <separator/>
            <group id="EditorPopupMenu.GoTo" popup="true">
                <reference ref="ShowNavBar"/>
                <reference ref="GotoDeclaration"/>
                <reference ref="GotoImplementation"/>
                <reference ref="GotoTypeDeclaration"/>
                <reference ref="GotoSuperMethod"/>
                <reference ref="GotoTest"/>
            </group>
            <reference ref="Generate"/>
            <separator/>

            <group id="EditorPopupMenu.Run">
                <reference ref="RunContextPopupGroup"/>
            </group>
            <separator/>
            <reference ref="VersionControlsGroup"/>
            <separator/>
            <reference ref="ExternalToolsGroup"/>

            <add-to-group group-id="EditorPopupMenu" relative-to-action="CompareClipboardWithSelection" anchor="before"/>
        </group>

        <group id="EditorTabPopupMenuEx">
            <separator/>
            <reference ref="AddToFavorites"/>
            <reference ref="AddAllToFavorites"/>
            <separator/>
            <reference ref="RunContextPopupGroup"/>
            <reference ref="VersionControlsGroup"/>
            <separator/>
            <reference ref="ExternalToolsGroup"/>

            <add-to-group group-id="EditorTabPopupMenu" anchor="last"/>
        </group>

        <reference ref="ChangeTemplateDataLanguage">
            <add-to-group group-id="EditorPopupMenu" anchor="before" relative-to-action="ToggleReadOnlyAttribute"/>
        </reference>

        <group id="UsageView.Popup">
            <action id="UsageView.Rerun" class="consulo.ide.impl.idea.usages.actions.RerunSearchAction"
                    icon="consulo.platform.base.PlatformIconGroup@actions.rerun" use-shortcut-of="Rerun"/>
            <separator/>
            <reference ref="EditSource"/>
            <reference ref="OpenInRightSplit"/>
            <action id="UsageView.Include" class="consulo.ide.impl.idea.usages.actions.IncludeUsageAction"/>
            <action id="UsageView.Exclude" class="consulo.ide.impl.idea.usages.actions.ExcludeUsageAction" use-shortcut-of="$Delete"/>
            <separator/>
            <action id="UsageView.ShowRecentFindUsages" class="consulo.ide.impl.idea.find.impl.ShowRecentFindUsagesAction"
                    icon="consulo.platform.base.PlatformIconGroup@actions.back"
                    use-shortcut-of="RecentFiles"/>
        </group>

        <action id="NewElementSamePlace" class="consulo.ide.impl.idea.ide.actions.NewElementSamePlaceAction"/>

        <action id="ChangeCodeStyleScheme" class="consulo.ide.impl.idea.ide.actions.QuickChangeCodeStyleSchemeAction">
            <add-to-group group-id="ChangeScheme" anchor="after" relative-to-action="ChangeColorScheme"/>
        </action>

        <action id="TypeHierarchyBase.BaseOnThisType" text="Base on This Type"
                class="consulo.ide.impl.idea.ide.hierarchy.TypeHierarchyBrowserBase$BaseOnThisTypeAction"/>
        <action id="TypeHierarchy.Class" class="consulo.ide.impl.idea.ide.hierarchy.ViewClassHierarchyAction"/>
        <action id="TypeHierarchy.Subtypes" class="consulo.ide.impl.idea.ide.hierarchy.ViewSubtypesHierarchyAction"/>
        <action id="TypeHierarchy.Supertypes" class="consulo.ide.impl.idea.ide.hierarchy.ViewSupertypesHierarchyAction"/>

        <action id="EditBreakpoint" class="consulo.ide.impl.idea.xdebugger.impl.actions.EditBreakpointAction"/>
        <group id="DebugMainMenu">
            <separator/>
            <action id="StepOver" class="consulo.ide.impl.idea.xdebugger.impl.actions.StepOverAction"
                    icon="consulo.platform.base.PlatformIconGroup@actions.traceover"/>
            <action id="ForceStepOver" class="consulo.ide.impl.idea.xdebugger.impl.actions.ForceStepOverAction"
                    icon="consulo.platform.base.PlatformIconGroup@debugger.actions.force_step_over"/>
            <action id="StepInto" class="consulo.ide.impl.idea.xdebugger.impl.actions.StepIntoAction"
                    icon="consulo.platform.base.PlatformIconGroup@actions.traceinto"/>
            <action id="ForceStepInto" class="consulo.ide.impl.idea.xdebugger.impl.actions.ForceStepIntoAction"
                    icon="consulo.platform.base.PlatformIconGroup@debugger.actions.force_step_into"/>
            <action id="SmartStepInto" class="consulo.ide.impl.idea.xdebugger.impl.actions.SmartStepIntoAction"
                    icon="consulo.platform.base.PlatformIconGroup@actions.traceinto"/>
            <action id="StepOut" class="consulo.ide.impl.idea.xdebugger.impl.actions.StepOutAction"
                    icon="consulo.platform.base.PlatformIconGroup@actions.stepout"/>
            <action id="RunToCursor" class="consulo.ide.impl.idea.xdebugger.impl.actions.RunToCursorAction"
                    icon="consulo.platform.base.PlatformIconGroup@actions.runtocursor"/>
            <action id="ForceRunToCursor" class="consulo.ide.impl.idea.xdebugger.impl.actions.ForceRunToCursorAction"
                    icon="consulo.platform.base.PlatformIconGroup@debugger.actions.force_run_to_cursor"/>
            <action id="Pause" class="consulo.ide.impl.idea.xdebugger.impl.actions.PauseAction"
                    icon="consulo.platform.base.PlatformIconGroup@actions.pause"/>
            <action id="Resume" class="consulo.ide.impl.idea.xdebugger.impl.actions.ResumeAction"
                    icon="consulo.platform.base.PlatformIconGroup@actions.resume"/>
            <separator/>
            <action id="EvaluateExpression" class="consulo.ide.impl.idea.xdebugger.impl.actions.EvaluateAction"
                    icon="consulo.platform.base.PlatformIconGroup@debugger.evaluateexpression"/>
            <action id="QuickEvaluateExpression" class="consulo.ide.impl.idea.xdebugger.impl.actions.QuickEvaluateAction"/>
            <action id="ShowExecutionPoint" class="consulo.ide.impl.idea.xdebugger.impl.actions.ShowExecutionPointAction"
                    icon="consulo.platform.base.PlatformIconGroup@debugger.showcurrentframe"/>
            <separator/>
            <action id="ToggleLineBreakpoint" class="consulo.ide.impl.idea.xdebugger.impl.actions.ToggleLineBreakpointAction"/>
            <action id="ToggleTemporaryLineBreakpoint"
                    class="consulo.ide.impl.idea.xdebugger.impl.actions.ToggleTemporaryLineBreakpointAction"/>
            <action id="ViewBreakpoints" class="consulo.ide.impl.idea.xdebugger.impl.actions.ViewBreakpointsAction"
                    icon="consulo.platform.base.PlatformIconGroup@debugger.viewbreakpoints"/>
            <separator/>

            <add-to-group group-id="RunMenu" anchor="last"/>
        </group>

        <action id="Debugger.AddToWatch" class="consulo.ide.impl.idea.xdebugger.impl.actions.AddToWatchesAction"
                icon="consulo.platform.base.PlatformIconGroup@debugger.addtowatch"/>
        <action id="Debugger.EvaluateInConsole" class="consulo.ide.impl.idea.xdebugger.impl.actions.EvaluateInConsoleAction"/>

        <group id="EditorPopupMenuDebug">
            <separator/>
            <reference ref="EvaluateExpression"/>
            <reference ref="RunToCursor"/>
            <reference ref="ForceRunToCursor"/>
            <reference ref="Debugger.AddToWatch"/>
            <reference ref="Debugger.EvaluateInConsole"/>
            <separator/>

            <add-to-group group-id="EditorLangPopupMenu" relative-to-action="EditorPopupMenu.Run" anchor="before"/>
        </group>


        <group id="XDebugger.Actions">
            <action id="XDebugger.SetValue" class="consulo.ide.impl.idea.xdebugger.impl.ui.tree.actions.XSetValueAction"/>
            <action id="XDebugger.CopyValue" class="consulo.ide.impl.idea.xdebugger.impl.ui.tree.actions.XCopyValueAction"/>
            <action id="XDebugger.CompareValueWithClipboard"
                    class="consulo.ide.impl.idea.xdebugger.impl.ui.tree.actions.XCompareWithClipboardAction"/>
            <action id="XDebugger.CopyName" class="consulo.ide.impl.idea.xdebugger.impl.ui.tree.actions.XCopyNameAction"/>
            <action id="XDebugger.Inspect" class="consulo.ide.impl.idea.xdebugger.impl.ui.tree.actions.XInspectAction"/>
            <action id="XDebugger.JumpToSource" class="consulo.ide.impl.idea.xdebugger.impl.ui.tree.actions.XJumpToSourceAction"/>
            <action id="XDebugger.JumpToTypeSource" class="consulo.ide.impl.idea.xdebugger.impl.ui.tree.actions.XJumpToTypeSourceAction"/>

            <action id="Debugger.Tree.AddToWatches" class="consulo.ide.impl.idea.xdebugger.impl.ui.tree.actions.XAddToWatchesTreeAction"
                    icon="consulo.platform.base.PlatformIconGroup@debugger.addtowatch"/>
            <action id="Debugger.Tree.EvaluateInConsole"
                    class="consulo.ide.impl.idea.xdebugger.impl.ui.tree.actions.EvaluateInConsoleFromTreeAction"/>

            <action id="XDebugger.NewWatch" class="consulo.ide.impl.idea.xdebugger.impl.frame.actions.XNewWatchAction"
                    icon="consulo.platform.base.PlatformIconGroup@debugger.addtowatch"/>
            <action id="XDebugger.EditWatch" class="consulo.ide.impl.idea.xdebugger.impl.frame.actions.XEditWatchAction"/>
            <action id="XDebugger.CopyWatch" class="consulo.ide.impl.idea.xdebugger.impl.frame.actions.XCopyWatchAction"
                    icon="consulo.platform.base.PlatformIconGroup@actions.copy" text="Copy Watch"/>
            <action id="XDebugger.RemoveWatch" class="consulo.ide.impl.idea.xdebugger.impl.frame.actions.XRemoveWatchAction"
                    icon="consulo.platform.base.PlatformIconGroup@actions.cancel"/>
            <action id="XDebugger.SwitchWatchesInVariables"
                    class="consulo.ide.impl.idea.xdebugger.impl.frame.actions.XSwitchWatchesInVariables"
                    icon="consulo.platform.base.PlatformIconGroup@debugger.watch"/>
            <action id="XDebugger.RemoveAllWatches" class="consulo.ide.impl.idea.xdebugger.impl.frame.actions.XRemoveAllWatchesAction"/>
            <action id="XDebugger.MuteBreakpoints" class="consulo.ide.impl.idea.xdebugger.impl.actions.MuteBreakpointAction"
                    icon="consulo.platform.base.PlatformIconGroup@debugger.mutebreakpoints"/>
            <action id="XDebugger.ToggleSortValues" class="consulo.ide.impl.idea.xdebugger.impl.ui.tree.actions.SortValuesToggleAction"
                    icon="consulo.platform.base.PlatformIconGroup@objectbrowser.sorted"/>
            <action id="Debugger.MarkObject" class="consulo.ide.impl.idea.xdebugger.impl.actions.MarkObjectAction"/>
            <action id="Debugger.FocusOnBreakpoint" class="consulo.ide.impl.idea.xdebugger.impl.actions.FocusOnBreakpointAction"/>
            <action id="Debugger.ShowReferring" class="consulo.ide.impl.idea.xdebugger.impl.ui.tree.actions.ShowReferringObjectsAction"/>
        </group>

        <group id="XDebugger.ToolWindow.TopToolbar">
            <reference ref="ShowExecutionPoint"/>
            <separator/>
            <reference ref="StepOver"/>
            <reference ref="StepInto"/>
            <reference ref="ForceStepInto"/>
            <reference ref="StepOut"/>
            <reference ref="RunToCursor"/>
            <separator/>
            <reference ref="EvaluateExpression"/>
        </group>

        <group id="XDebugger.ToolWindow.LeftToolbar">
            <separator/>
            <reference ref="Resume"/>
            <reference ref="Pause"/>
            <reference ref="Stop"/>
            <separator/>
            <reference ref="ViewBreakpoints"/>
            <reference ref="XDebugger.MuteBreakpoints"/>
        </group>

        <group id="XDebugger.ValueGroup" popup="false">
            <reference ref="XDebugger.Inspect"/>
            <reference ref="Debugger.MarkObject"/>
            <reference ref="XDebugger.SetValue"/>
            <reference ref="XDebugger.CopyValue"/>
            <reference ref="XDebugger.CompareValueWithClipboard"/>
            <reference ref="XDebugger.CopyName"/>
            <separator/>
            <reference ref="EvaluateExpression"/>
            <reference ref="Debugger.Tree.EvaluateInConsole"/>
            <reference ref="Debugger.Tree.AddToWatches"/>
            <reference ref="Debugger.ShowReferring"/>
            <separator/>
            <reference ref="XDebugger.JumpToSource"/>
            <reference ref="XDebugger.JumpToTypeSource"/>
            <separator/>
        </group>

        <group id="XDebugger.Evaluation.Dialog.Tree.Popup">
            <reference ref="XDebugger.ValueGroup"/>
        </group>

        <group id="XDebugger.Frames.Tree.Popup">
        </group>

        <group id="XDebugger.Frames.TopToolbar">
            <action id="Debugger.ShowLibraryFrames" class="consulo.ide.impl.idea.xdebugger.impl.actions.ShowLibraryFramesAction"/>
        </group>

        <group id="XDebugger.Variables.Tree.Popup">
            <reference ref="XDebugger.ValueGroup"/>
        </group>

        <group id="XDebugger.Variables.Tree.Toolbar">
        </group>

        <group id="XDebugger.Watches.Tree.Popup">
            <reference ref="XDebugger.NewWatch"/>
            <reference ref="XDebugger.RemoveWatch"/>
            <reference ref="XDebugger.RemoveAllWatches"/>
            <reference ref="XDebugger.EditWatch"/>
            <reference ref="XDebugger.ValueGroup"/>
        </group>

        <group id="XDebugger.Watches.Tree.Toolbar">
            <reference ref="XDebugger.NewWatch"/>
            <reference ref="XDebugger.RemoveWatch"/>
        </group>

        <group id="XDebugger.Inspect.Tree.Popup">
            <reference ref="XDebugger.ValueGroup"/>
        </group>

        <group id="XDebugger.Value.Hint.Tree.Popup">
            <reference ref="XDebugger.ValueGroup"/>
        </group>

        <group id="XDebugger.Settings" icon="consulo.platform.base.PlatformIconGroup@general.gearplain" popup="true">
            <action id="XDebugger.Inline" class="consulo.ide.impl.idea.xdebugger.impl.actions.UseInlineDebuggerAction"/>
            <separator/>
            <reference ref="XDebugger.ToggleSortValues"/>
            <!--<action id="XDebugger.AutoTooltip" class="consulo.ide.impl.idea.xdebugger.impl.actions.ValueTooltipAutoShowAction"/>-->
            <!--<action id="XDebugger.AutoTooltipOnSelection" class="consulo.ide.impl.idea.xdebugger.impl.actions.ValueTooltipAutoShowOnSelectionAction"/>-->
            <separator/>
            <action id="XDebugger.UnmuteOnStop" class="consulo.ide.impl.idea.xdebugger.impl.actions.UnmuteOnStopAction"/>
        </group>

        <group id="RunnerLayoutActions">
            <group id="Runner.Layout">
                <action id="Runner.RestoreLayout" class="consulo.execution.impl.internal.ui.layout.action.RestoreLayoutAction"
                        icon="consulo.platform.base.PlatformIconGroup@debugger.restorelayout"/>
            </group>

            <group id="Runner.View.Popup">
                <action id="Runner.MinimizeView" class="consulo.execution.impl.internal.ui.layout.action.MinimizeViewAction"
                        icon="consulo.platform.base.PlatformIconGroup@actions.minimize"/>
                <separator/>
                <action id="Runner.CloseView" class="consulo.execution.impl.internal.ui.layout.action.CloseViewAction"
                        icon="consulo.platform.base.PlatformIconGroup@actions.cross"/>
                <action id="Runner.CloseOtherViews" class="consulo.execution.impl.internal.ui.layout.action.CloseOtherViewsAction"
                        icon="consulo.platform.base.PlatformIconGroup@actions.cross"/>
                <action id="Runner.CloseAllViews" class="consulo.execution.impl.internal.ui.layout.action.CloseAllViewsAction"
                        icon="consulo.platform.base.PlatformIconGroup@actions.cross"/>
                <separator/>
                <group id="Runner.Focus">
                    <action id="Runner.FocusOnStartup" class="consulo.execution.impl.internal.ui.layout.action.FocusOnStartAction"/>
                </group>
            </group>


            <group id="Runner.View.Toolbar">
                <reference ref="Runner.MinimizeView"/>
                <reference ref="Runner.CloseView"/>
            </group>
        </group>

        <group id="LocalHistory" class="consulo.ide.impl.idea.history.integration.ui.actions.LocalHistoryGroup" popup="true">
            <action id="LocalHistory.ShowHistory" class="consulo.ide.impl.idea.history.integration.ui.actions.ShowHistoryAction"/>
            <action id="LocalHistory.ShowSelectionHistory"
                    class="consulo.ide.impl.idea.history.integration.ui.actions.ShowSelectionHistoryAction"/>
            <action id="LocalHistory.PutLabel" class="consulo.ide.impl.idea.history.integration.ui.actions.PutLabelAction"/>

            <add-to-group group-id="VersionControlsGroup" anchor="first"/>
        </group>


        <group id="LocalHistory.MainMenuGroup">
            <separator/>
            <reference ref="LocalHistory"/>
            <separator/>
            <add-to-group group-id="FileMenu" relative-to-action="SaveAll" anchor="before"/>
        </group>

        <group id="TestTreePopupMenu">
            <reference ref="RunContextGroup"/>
            <separator/>
            <reference ref="EditSource"/>
            <reference ref="ViewSource"/>
        </group>

        <group id="ConsoleView.PopupMenu">
            <reference ref="ConsoleEditorPopupMenu"/>
            <separator/>
            <action id="ConsoleView.ClearAll" class="consulo.ide.impl.idea.execution.impl.ConsoleViewImpl$ClearAllAction"/>
        </group>

        <group>
            <action class="consulo.execution.test.action.ViewAssertEqualsDiffAction" text="View assertEquals Difference"
                    id="openAssertEqualsDiff"/>
            <separator/>
            <add-to-group anchor="first" group-id="TestTreePopupMenu"/>
        </group>
        <!-- SM Test Runner Actions -->
        <group id="SMTestRunnerTestsTree">
            <separator/>
            <action id="consulo.ide.impl.idea.execution.testframework.sm.runner.ui.statistics.ShowStatisticsAction"
                    class="consulo.ide.impl.idea.execution.testframework.sm.runner.ui.statistics.ShowStatisticsAction"
                    text="Show Statistics"/>
            <add-to-group group-id="TestTreePopupMenu" anchor="last"/>
        </group>
        <group id="SMTestRunnerStatistics">
            <separator/>
            <action id="consulo.ide.impl.idea.execution.testframework.sm.runner.ui.statistics.ShowTestProxy"
                    class="consulo.ide.impl.idea.execution.testframework.sm.runner.ui.statistics.ShowTestProxy"
                    text="Navigate to Test"/>
            <add-to-group group-id="TestTreePopupMenu" anchor="last"/>
        </group>

        <action id="DumpLookupElementWeights" class="consulo.ide.impl.idea.internal.DumpLookupElementWeights"
                text="Dump lookup element weights to log">
            <add-to-group group-id="MaintenanceGroup" anchor="last"/>
        </action>

        <action id="Arrangement.Rule.Add"
                class="consulo.ide.impl.idea.application.options.codeStyle.arrangement.action.AddArrangementRuleAction"/>
        <action id="Arrangement.Rule.Remove"
                class="consulo.ide.impl.idea.application.options.codeStyle.arrangement.action.RemoveArrangementRuleAction"/>
        <action id="Arrangement.Rule.Edit"
                class="consulo.ide.impl.idea.application.options.codeStyle.arrangement.action.EditArrangementRuleAction"
                icon="consulo.platform.base.PlatformIconGroup@actions.edit"/>
        <action id="Arrangement.Rule.Match.Condition.Move.Up"
                class="consulo.ide.impl.idea.application.options.codeStyle.arrangement.action.MoveArrangementMatchingRuleUpAction"
                icon="consulo.platform.base.PlatformIconGroup@actions.moveup"/>
        <action id="Arrangement.Rule.Match.Condition.Move.Down"
                class="consulo.ide.impl.idea.application.options.codeStyle.arrangement.action.MoveArrangementMatchingRuleDownAction"
                icon="consulo.platform.base.PlatformIconGroup@actions.movedown"/>
        <action id="Arrangement.Rule.Group.Condition.Move.Up"
                class="consulo.ide.impl.idea.application.options.codeStyle.arrangement.action.MoveArrangementGroupingRuleUpAction"
                icon="consulo.platform.base.PlatformIconGroup@actions.moveup"/>
        <action id="Arrangement.Rule.Group.Condition.Move.Down"
                class="consulo.ide.impl.idea.application.options.codeStyle.arrangement.action.MoveArrangementGroupingRuleDownAction"
                icon="consulo.platform.base.PlatformIconGroup@actions.movedown"/>

        <group id="Arrangement.Rule.Match.Control.Context.Menu">
            <reference ref="Arrangement.Rule.Add"/>
            <reference ref="Arrangement.Rule.Remove"/>
            <reference ref="Arrangement.Rule.Edit"/>
        </group>

        <group id="Arrangement.Rule.Match.Control.ToolBar">
            <reference ref="Arrangement.Rule.Add"/>
            <reference ref="Arrangement.Rule.Remove"/>
            <reference ref="Arrangement.Rule.Match.Condition.Move.Up"/>
            <reference ref="Arrangement.Rule.Match.Condition.Move.Down"/>
        </group>

        <group id="Arrangement.Rule.Group.Control.ToolBar">
            <reference ref="Arrangement.Rule.Group.Condition.Move.Up"/>
            <reference ref="Arrangement.Rule.Group.Condition.Move.Down"/>
        </group>


        <!--<action id="EditorLookupUp" class="consulo.ide.impl.idea.codeInsight.lookup.impl.LookupActionHandler$UpAction"/>-->
        <!--<action id="EditorLookupDown" class="consulo.ide.impl.idea.codeInsight.lookup.impl.LookupActionHandler$DownAction"/>-->

        <action id="RerunFailedTests" class="consulo.ide.impl.idea.execution.testframework.actions.RerunFailedTestsAction"
                icon="consulo.platform.base.PlatformIconGroup@runconfigurations.rerunfailedtests"/>

        <action id="FileChooser.GotoModule" class="consulo.ide.impl.idea.openapi.fileChooser.actions.GotoModuleDirectory"
                icon="consulo.platform.base.PlatformIconGroup@nodes.module">
            <add-to-group group-id="FileChooserToolbar" anchor="after" relative-to-action="FileChooser.GotoProject"/>
        </action>


        <!-- File -->
        <group id="OpenProjectGroup">
            <group id="NewElementInMenuGroup" text="New" popup="true">
                <action id="NewProject" class="consulo.ide.impl.newProject.actions.NewProjectAction"/>
                <separator/>
                <action id="NewModule" class="consulo.ide.impl.idea.openapi.roots.ui.configuration.actions.NewModuleAction"/>
                <action id="ImportModule" class="consulo.ide.impl.idea.ide.actions.ImportModuleAction" text="Import Module..."/>
                <separator/>
                <group class="consulo.ide.impl.idea.ide.actions.NewActionGroup" text="New" popup="false"/>
            </group>

            <add-to-group group-id="FileOpenGroup" anchor="first"/>
        </group>

        <action id="NewElement" class="consulo.ide.impl.idea.ide.actions.NewElementAction"/>

        <group>
            <add-to-group group-id="ExportImportGroup" anchor="first"/>
        </group>

        <!-- Edit -->
        <reference ref="EditorCompleteStatement">
            <add-to-group group-id="EditSmartGroup" anchor="first"/>
        </reference>

        <!-- View -->
        <reference ref="DelegateMethods">
            <add-to-group group-id="CodeMenu" anchor="after" relative-to-action="ImplementMethods"/>
        </reference>

        <!-- Analyze -->
        <group id="AnalyzeActions">
        </group>

        <group id="AnalyzeMenu" popup="true">
            <separator/>
            <reference ref="AnalyzeActions"/>
            <add-to-group group-id="MainMenu" anchor="after" relative-to-action="CodeMenu"/>
        </group>

        <group id="InspectCodeGroup" text="Inspect Code Actions">
            <action id="InspectCode" class="consulo.ide.impl.idea.codeInspection.actions.CodeInspectionAction"/>
            <action id="RunInspection" class="consulo.ide.impl.idea.codeInspection.actions.RunInspectionAction"/>
            <action id="PopupHector" class="consulo.ide.impl.idea.codeInsight.daemon.impl.PopupHectorAction"/>
            <action id="ViewOfflineInspection" class="consulo.ide.impl.idea.codeInspection.actions.ViewOfflineResultsAction"/>
            <add-to-group group-id="AnalyzeMenu" anchor="first"/>
        </group>

        <group id="CompilerErrorViewPopupMenu">
        </group>

        <!-- Tools -->
        <action id="ConsoleView.FoldLinesLikeThis" class="consulo.ide.impl.idea.execution.console.FoldLinesLikeThis"
                text="Fold Lines Like This">
            <add-to-group group-id="ConsoleEditorPopupMenu" anchor="after" relative-to-action="$SearchWeb"/>
        </action>


        <!-- Toolbar -->

        <group id="ToolbarMakeGroup">
            <reference ref="CompileDirty"/>

            <add-to-group group-id="ToolbarRunGroup" relative-to-action="RunConfiguration" anchor="before"/>
        </group>

        <reference ref="Compile">
            <add-to-group group-id="EditorPopupMenu.Run" anchor="first"/>
        </reference>

        <reference ref="RunAPT">
            <add-to-group group-id="EditorPopupMenu.Run" anchor="first"/>
        </reference>

        <group id="EditorTabCompileGroup">
            <reference ref="Compile"/>
            <reference ref="RunAPT"/>
            <add-to-group group-id="EditorTabPopupMenuEx" anchor="before" relative-to-action="RunContextPopupGroup"/>
        </group>

        <action id="ModuleSettings" class="consulo.ide.impl.idea.ide.actions.ShowModulePropertiesAction"/>
        <action id="OpenModuleSettings" class="consulo.ide.impl.idea.ide.actions.OpenModuleSettingsAction" use-shortcut-of="EditSource"/>
        <group id="MoveModuleToGroup" class="consulo.ide.impl.idea.ide.projectView.impl.MoveModuleToGroupTopLevel" popup="true"/>

        <reference ref="AnalyzeMenu">
            <add-to-group group-id="ProjectViewPopupMenu" anchor="after" relative-to-action="ReplaceInPath"/>
            <add-to-group group-id="NavbarPopupMenu" anchor="after" relative-to-action="ReplaceInPath"/>
            <add-to-group group-id="FavoritesViewPopupMenu" anchor="after" relative-to-action="ReplaceInPath"/>
            <add-to-group group-id="EditorPopupMenu1" anchor="after" relative-to-action="FindUsages"/>
        </reference>

        <group id="ProjectViewAnalysisGroup">
            <reference ref="TypeHierarchy"/>
            <reference ref="ReformatCode"/>
            <reference ref="OptimizeImports"/>

            <add-to-group group-id="ProjectViewPopupMenuModifyGroup" anchor="first"/>
        </group>

        <group id="ProjectViewCompileGroup">
            <reference ref="MakeModule"/>
            <reference ref="Compile"/>
            <reference ref="RunAPT"/>

            <add-to-group group-id="ProjectViewPopupMenuRunGroup" anchor="first"/>
        </group>

        <action id="PackageFile" class="consulo.ide.impl.idea.packaging.impl.ui.actions.PackageFileAction" use-shortcut-of="Compile">
            <add-to-group group-id="EditorPopupMenu" anchor="after" relative-to-action="Compile"/>
            <add-to-group group-id="ProjectViewPopupMenu" anchor="before" relative-to-action="MakeModule"/>
            <add-to-group group-id="FavoritesViewPopupMenu" anchor="before" relative-to-action="MakeModule"/>
            <add-to-group group-id="ScopeViewPopupMenu" anchor="before" relative-to-action="MakeModule"/>
        </action>


        <reference ref="OpenModuleSettings">
            <add-to-group group-id="ProjectViewPopupMenuSettingsGroup" anchor="first"/>
        </reference>
        <reference ref="MoveModuleToGroup">
            <add-to-group group-id="ProjectViewPopupMenuSettingsGroup" anchor="after" relative-to-action="OpenModuleSettings"/>
        </reference>

        <group id="StructureViewCompileGroup">
            <separator/>
            <reference ref="Compile"/>
            <reference ref="RunAPT"/>

            <add-to-group group-id="StructureViewPopupMenu" anchor="after" relative-to-action="RunContextPopupGroup"/>
        </group>

        <group id="TypeHierarchyPopupMenu">
            <reference ref="TypeHierarchy.Class"/>
            <reference ref="TypeHierarchy.Subtypes"/>
            <reference ref="TypeHierarchy.Supertypes"/>
            <separator/>
            <reference ref="EditSource"/>
            <separator/>
            <reference ref="FindUsages"/>
            <reference ref="RefactoringMenu"/>
            <separator/>
            <reference ref="AddToFavorites"/>
            <separator/>
            <reference ref="RunContextPopupGroup"/>
            <separator/>
            <reference ref="ReformatCode"/>
            <reference ref="OptimizeImports"/>
            <reference ref="$Delete"/>
            <separator/>
            <reference ref="Compile"/>
            <reference ref="RunAPT"/>
            <reference ref="VersionControlsGroup"/>

            <separator/>
            <reference ref="ExternalToolsGroup"/>
            <separator/>
            <reference ref="CompareTwoFiles"/>
            <reference ref="CompareFileWithEditor"/>
        </group>

        <group id="MethodHierarchyPopupMenu">
            <reference ref="EditSource"/>
            <separator/>
            <reference ref="FindUsages"/>
            <reference ref="RefactoringMenu"/>
            <separator/>
            <reference ref="AddToFavorites"/>
            <separator/>
            <reference ref="Compile"/>
            <reference ref="RunContextPopupGroup"/>
            <separator/>
            <reference ref="ReformatCode"/>
            <reference ref="OptimizeImports"/>
            <separator/>
            <reference ref="VersionControlsGroup"/>
            <separator/>
            <reference ref="ExternalToolsGroup"/>
            <separator/>
            <reference ref="CompareTwoFiles"/>
            <reference ref="CompareFileWithEditor"/>
        </group>

        <group id="CallHierarchyPopupMenu">
            <reference ref="EditSource"/>
            <separator/>
            <reference ref="FindUsages"/>
            <reference ref="RefactoringMenu"/>
            <separator/>
            <reference ref="AddToFavorites"/>
            <separator/>
            <reference ref="Compile"/>
            <reference ref="RunAPT"/>
            <reference ref="RunContextPopupGroup"/>
            <separator/>

            <reference ref="ReformatCode"/>
            <reference ref="OptimizeImports"/>
            <separator/>
            <reference ref="VersionControlsGroup"/>

            <separator/>
            <reference ref="ExternalToolsGroup"/>
            <separator/>
            <reference ref="CompareTwoFiles"/>
            <reference ref="CompareFileWithEditor"/>
        </group>

        <group id="ShowPackageDepsGroup"/>

        <group id="CommanderPopupMenu">
            <reference ref="NewGroup"/>
            <reference ref="AssociateWithFileType"/>
            <separator/>
            <reference ref="CutCopyPasteGroup"/>
            <reference ref="EditSource"/>
            <separator/>
            <reference ref="FindUsages"/>
            <reference ref="FindInPath"/>
            <reference ref="ReplaceInPath"/>
            <reference ref="InspectCode"/>
            <reference ref="ShowPackageDepsGroup"/>
            <reference ref="RefactoringMenu"/>
            <separator/>
            <reference ref="AddToFavorites"/>
            <separator/>
            <reference ref="TypeHierarchy"/>
            <reference ref="ReformatCode"/>
            <reference ref="OptimizeImports"/>
            <reference ref="$Delete"/>
            <separator/>
            <reference ref="Compile"/>
            <reference ref="RunAPT"/>
            <reference ref="RunContextPopupGroup"/>
            <separator/>
            <reference ref="VersionControlsGroup"/>

            <reference ref="CompareTwoFiles"/>
            <reference ref="CompareFileWithEditor"/>
            <separator/>
            <reference ref="ExternalToolsGroup"/>
        </group>

        <group id="TestStatisticsTablePopupMenu">
            <reference ref="RunContextGroup"/>
            <separator/>
            <reference ref="EditSource"/>
            <reference ref="ViewSource"/>
            <separator/>
        </group>

        <!--  TODO: fix
          <group id="UsageView.Popup">-->
        <!--<reference ref="EditSource"/>-->
        <!--<action id="UsageView.Include" class="consulo.ide.impl.idea.usages.actions.IncludeUsageAction"/>-->
        <!--<action id="UsageView.Exclude" class="consulo.ide.impl.idea.usages.actions.ExcludeUsageAction"/>-->
        <!--<separator/>-->
        <!--<reference ref="AddToFavorites"/>-->
        <!--<reference ref="FindUsages"/>-->
        <!--<action id="UsageView.ShowRecentFindUsages" class="consulo.ide.impl.idea.find.impl.ShowRecentFindUsagesAction" icon="/actions/back.png"/>-->
        <!--<separator/>-->
        <!--<reference ref="VersionControlsGroup"/>-->
        <!--<separator/>-->
        <!--<reference ref="ExternalToolsGroup"/>-->
        <!--</group>-->

        <!-- ****************************************************************** -->


        <group id="DiffPanel.Toolbar.IDEA">
            <reference ref="Find"/>
            <add-to-group group-id="DiffPanel.Toolbar" anchor="after" relative-to-action="$Copy"/>
        </group>

        <group>
            <action id="CreateLibraryFromFile" class="consulo.ui.ex.action.EmptyAction"/>
            <!--consulo.ide.impl.idea.ide.projectView.actions.MarkLibraryRootAction-->
            <add-to-group group-id="ProjectViewPopupMenuSettingsGroup" relative-to-action="MarkRootGroup" anchor="after"/>
        </group>

        <group>
            <action id="SaveProjectAsTemplateAction" class="consulo.ui.ex.action.EmptyAction" text="Save Project as Template..."/>
            <!--consulo.ide.impl.idea.platform.templates.SaveProjectAsTemplateAction-->
            <action id="ManageProjectTemplatesAction" class="consulo.ui.ex.action.EmptyAction" text="Manage Project Templates..."/>
            <!--consulo.ide.impl.idea.platform.templates.ManageProjectTemplatesAction-->
            <add-to-group group-id="ToolsBasicGroup" anchor="after" relative-to-action="SaveFileAsTemplate"/>
        </group>

        <action id="ShowPackageDeps" class="consulo.ide.impl.idea.packageDependencies.actions.AnalyzeDependenciesAction">
            <add-to-group group-id="ShowPackageDepsGroup" anchor="first"/>
            <add-to-group group-id="AnalyzeActions" anchor="first"/>
        </action>
        <action id="ShowBackwardPackageDeps" class="consulo.ide.impl.idea.packageDependencies.actions.BackwardDependenciesAction">
            <add-to-group group-id="AnalyzeActions" relative-to-action="ShowPackageDeps" anchor="after"/>
        </action>
        <action id="ShowDependenciesOnTarget"
                class="consulo.ide.impl.idea.packageDependencies.actions.AnalyzeDependenciesOnSpecifiedTargetAction">
            <add-to-group group-id="AnalyzeActions" relative-to-action="ShowBackwardPackageDeps" anchor="after"/>
        </action>
        <action id="ShowModulesDependencies" class="consulo.ide.impl.idea.moduleDependencies.ShowModuleDependenciesAction">
            <add-to-group group-id="AnalyzeActions" anchor="last"/>
        </action>

        <reference id="ShowProjectStructureSettings">
            <add-to-group group-id="MainToolBarSettings" anchor="after" relative-to-action="ShowSettings"/>
        </reference>

        <action id="SendEOF" class="consulo.execution.impl.internal.action.EOFAction" text="Send EOF"/>

        <action id="ShowReformatFileDialog" class="consulo.ide.impl.idea.codeInsight.actions.ShowReformatFileDialog"/>

        <group id="Vcs.Show.Toolwindow.Tab">
            <add-to-group group-id="VcsGeneral.KeymapGroup"/>
            <action id="Vcs.Show.Local.Changes" class="consulo.ide.impl.idea.vcs.VcsShowLocalChangesAction" text="Show Local Changes"/>
            <action id="Vcs.Show.Shelf" class="consulo.ide.impl.idea.vcs.VcsShowShelfAction" text="Show Shelf"/>
        </group>

        <group id="TodoMainGroup" text="TODO">
            <add-to-group group-id="Other.KeymapGroup"/>
            <group id="TodoViewGroupByGroup" class="consulo.ide.impl.idea.ide.todo.TodoPanel$GroupByActionGroup">
                <separator text="Group By"/>
                <action class="consulo.ide.impl.idea.ide.todo.TodoPanel$MyShowModulesAction" id="TodoViewGroupByShowModules">
                    <keyboard-shortcut first-keystroke="control M" keymap="$default"/>
                </action>

                <action class="consulo.ide.impl.idea.ide.todo.TodoPanel$MyShowPackagesAction" id="TodoViewGroupByShowPackages">
                    <keyboard-shortcut first-keystroke="control P" keymap="$default"/>
                </action>

                <action class="consulo.ide.impl.idea.ide.todo.TodoPanel$MyFlattenPackagesAction" id="TodoViewGroupByFlattenPackage">
                    <keyboard-shortcut first-keystroke="control F" keymap="$default"/>
                </action>
            </group>
        </group>

        <group id="WelcomeScreenRecentProjectActionGroup">
            <action id="WelcomeScreen.OpenSelected" class="consulo.ide.impl.idea.openapi.wm.impl.welcomeScreen.OpenSelectedProjectsAction"
                    text="Open"/>
            <action id="WelcomeScreen.RemoveSelected"
                    class="consulo.ide.impl.idea.openapi.wm.impl.welcomeScreen.RemoveSelectedProjectsAction"
                    text="Remove" icon="consulo.platform.base.PlatformIconGroup@general.remove"/>
            <action id="WelcomeScreen.RevealRecentProjectDirectory"
                    class="consulo.ide.impl.wm.impl.welcomeScreen.RevealRecentProjectDirectoryAction"/>
            <separator/>
            <action id="WelcomeScreen.NewGroup" class="consulo.ide.impl.idea.openapi.wm.impl.welcomeScreen.CreateNewProjectGroupAction"
                    text="New Group" icon="consulo.platform.base.PlatformIconGroup@nodes.folder"/>
            <action id="WelcomeScreen.EditGroup" class="consulo.ide.impl.idea.openapi.wm.impl.welcomeScreen.EditProjectGroupAction"
                    text="Edit..."/>
            <group id="WelcomeScreen.MoveToGroup" class="consulo.ide.impl.idea.openapi.wm.impl.welcomeScreen.MoveProjectToGroupActionGroup"
                   text="Move To Group" popup="true"/>
        </group>

        <group id="SearchEverywhereActions" text="Search Everywhere">
            <action id="SearchEverywhere.NextTab" class="consulo.ide.impl.idea.ide.actions.searcheverywhere.SEActionStub" text="Next tab"
                    description="Switch to next tab in Search Everywhere dialog"/>
            <action id="SearchEverywhere.PrevTab" class="consulo.ide.impl.idea.ide.actions.searcheverywhere.SEActionStub" text="Prev tab"
                    description="Switch to previous tab in Search Everywhere dialog"/>
            <action id="SearchEverywhere.CompleteCommand" class="consulo.ide.impl.idea.ide.actions.searcheverywhere.SEActionStub"
                    text="Complete Command" description="Autocomplete command in Search Everywhere dialog"/>
            <action id="SearchEverywhere.SelectItem" class="consulo.ide.impl.idea.ide.actions.searcheverywhere.SEActionStub"
                    text="Select item"
                    description="Select item in Search Everywhere dialog"/>
            <action id="SearchEverywhere.NavigateToNextGroup" class="consulo.ide.impl.idea.ide.actions.searcheverywhere.SEActionStub"
                    text="Next group element" description="Navigate to next group in Search Everywhere dialog"/>
            <action id="SearchEverywhere.NavigateToPrevGroup" class="consulo.ide.impl.idea.ide.actions.searcheverywhere.SEActionStub"
                    text="Prev group element" description="Navigate to prev group in Search Everywhere dialog"/>

            <add-to-group group-id="Other.KeymapGroup"/>
        </group>

        <action id="ShowFilterPopup" class="consulo.ide.impl.idea.find.editorHeaderActions.ShowMoreOptions" text="Show Filter Popup"/>
        <action id="ShowSearchHistory" class="consulo.ide.impl.idea.find.actions.ShowSearchHistoryAction" text="Show Search History"/>

        <action id="SelectInProjectView" icon="consulo.platform.base.PlatformIconGroup@general.locate"
                class="consulo.ide.impl.idea.ide.projectView.impl.SelectFileAction"/>

        <group id="ProjectViewToolbar">
            <reference ref="SelectInProjectView"/>
            <reference ref="ExpandAll"/>
            <reference ref="CollapseAll"/>
        </group>

        <group id="SettingsEntryPointGroup">
            <reference id="RunAnything"/>
            <separator/>
            <reference id="ShowProjectStructureSettings"/>
            <reference id="ShowSettings"/>
            <reference id="WelcomeScreen.Plugins"/>
            <separator/>
            <reference id="ChangeLaf"/>
            <reference id="ChangeKeymap"/>
        </group>

        <action id="ChangesView.ApplyPatch" class="consulo.ide.impl.idea.openapi.vcs.changes.patch.ApplyPatchAction">
            <add-to-group group-id="ProjectViewPopupMenu" relative-to-action="ProjectViewEditSource" anchor="after"/>
            <add-to-group group-id="NavbarPopupMenu" relative-to-action="EditSource" anchor="after"/>
            <add-to-group group-id="FavoritesViewPopupMenu" relative-to-action="EditSource" anchor="after"/>
        </action>

        <!-- Main menu | Version Control -->
        <group id="VcsGroups" class="consulo.ide.impl.idea.openapi.vcs.actions.VcsGroupsActionGroup" popup="true">
            <group id="Vcs.MainMenu" class="consulo.ide.impl.idea.openapi.vcs.actions.VcsMainMenuActionGroup">
                <action id="Start.Use.Vcs" class="consulo.ide.impl.idea.ide.actions.StartUseVcsAction"/>
                <separator/>
                <group class="consulo.ide.impl.idea.openapi.vcs.actions.VcsActionGroup" id="VcsGlobalGroup">

                    <action id="Vcs.QuickListPopupAction"
                            class="consulo.ide.impl.idea.openapi.vcs.actions.VcsQuickListPopupAction"/>
                    <reference ref="CheckinProject"/>
                    <reference ref="Vcs.UpdateProject"/>
                    <action id="Vcs.IntegrateProject" class="consulo.ide.impl.idea.openapi.vcs.update.CommonIntegrateProjectAction"/>
                    <reference ref="ChangesView.Refresh"/>
                    <separator/>
                    <group id="Vcs.Specific" class="consulo.ui.ex.action.NonEmptyActionGroup"/>
                    <separator/>
                    <reference ref="ChangesView.CreatePatch"/>
                    <reference ref="ChangesView.ApplyPatch"/>
                    <reference id="ChangesView.ApplyPatchFromClipboard"/>
                    <reference ref="ChangesView.Shelve"/>
                </group>

                <separator/>
                <group id="Vcs.Checkout" class="consulo.ide.impl.idea.openapi.vcs.checkout.CheckoutActionGroup" popup="true"/>
                <group id="Vcs.Browse" class="consulo.ui.ex.action.NonEmptyActionGroup" popup="true"/>
                <separator/>
                <group id="Vcs.Import" class="consulo.ui.ex.action.NonEmptyActionGroup"/>
            </group>

            <add-to-group group-id="MainMenu" anchor="after" relative-to-action="ToolsMenu"/>
        </group>

        <reference id="OpenInRightSplit">
            <add-to-group group-id="RunContextPopupGroup" anchor="last"/>
        </reference>
        <!--<reference id="SplitChooser">
          <add-to-group group-id="RunContextPopupGroup" anchor="after" relative-to-action="OpenInRightSplit"/>
        </reference>    -->


        <group id="OpenInBrowserGroup" class="consulo.webBrowser.action.OpenInBrowserBaseGroupAction$OpenInBrowserGroupAction">
            <add-to-group group-id="ViewMenu" anchor="after" relative-to-action="ViewSource"/>
            <add-to-group group-id="RunContextPopupGroup" anchor="last"/>
        </group>
        <group id="OpenInBrowserEditorContextBarGroupAction"
               class="consulo.webBrowser.action.OpenInBrowserBaseGroupAction$OpenInBrowserEditorContextBarGroupAction"
               description="Open In...">
            <add-to-group group-id="EditorContextBarMenu" anchor="last"/>
        </group>

        <group id="CoverageMenu">
            <action id="SwitchCoverage" class="consulo.ide.impl.idea.coverage.actions.SwitchCoverageSuiteAction"
                    text="Show Co_verage Data..."/>
            <action id="GenerateCoverageReport" class="consulo.ide.impl.idea.coverage.actions.GenerateCoverageReportAction"
                    text="_Generate Coverage Report..." icon="consulo.platform.base.PlatformIconGroup@actions.export"/>
            <action id="HideCoverage" class="consulo.execution.coverage.action.HideCoverageInfoAction"/>
            <separator/>
        </group>

        <group id="AnalyzeCoverageMenu" popup="false">
            <reference ref="CoverageMenu"/>
            <add-to-group group-id="AnalyzeMenu" anchor="before" relative-to-action="AnalyzeActions"/>
        </group>

        <action id="Vcs.CherryPick" class="consulo.ide.impl.idea.dvcs.cherrypick.VcsCherryPickAction"
                icon="consulo.platform.base.PlatformIconGroup@dvcs.cherrypick"/>
        <action id="Vcs.Push" class="consulo.ide.impl.idea.dvcs.push.VcsPushAction"
                icon="consulo.platform.base.PlatformIconGroup@actions.commit" text="Push...">
            <keyboard-shortcut first-keystroke="control shift K" keymap="$default"/>
        </action>

        <action class="consulo.ide.impl.idea.vcs.log.ui.actions.VcsLogCreatePatchAction" id="Vcs.Log.CreatePatch"
                use-shortcut-of="ChangesView.CreatePatch"/>

        <action id="Vcs.CopyRevisionNumberAction" class="consulo.ide.impl.idea.openapi.vcs.history.CopyRevisionNumberAction"
                text="Copy Revision Number" description="Copy short revision numbers of selected commits to the clipboard"
                icon="consulo.platform.base.PlatformIconGroup@actions.copy"/>

        <group id="Vcs.Log.ContextMenu">
            <reference id="Vcs.CopyRevisionNumberAction"/>
            <reference id="Vcs.Log.CreatePatch"/>
        </group>

        <group id="Dvcs.Log.ContextMenu">
            <separator/>
            <reference id="Vcs.CherryPick"/>
            <add-to-group group-id="Vcs.Log.ContextMenu"/>
        </group>

        <group id="Vcs.Log.Toolbar"/>

        <group id="Dvcs.Log.Toolbar">
            <reference id="Vcs.CherryPick"/>
            <add-to-group group-id="Vcs.Log.Toolbar"/>
        </group>

        <action id="ExternalSystem.RefreshAllProjects"
                class="consulo.ide.impl.idea.openapi.externalSystem.action.RefreshAllExternalProjectsAction"
                icon="consulo.platform.base.PlatformIconGroup@actions.refresh"/>
        <action id="ExternalSystem.RefreshProject"
                class="consulo.ide.impl.idea.openapi.externalSystem.action.RefreshExternalProjectAction"
                icon="consulo.platform.base.PlatformIconGroup@actions.refresh"/>
        <action id="ExternalSystem.AttachProject"
                class="consulo.ide.impl.idea.openapi.externalSystem.action.AttachExternalProjectAction"/>
        <action id="ExternalSystem.DetachProject"
                class="consulo.ide.impl.idea.openapi.externalSystem.action.DetachExternalProjectAction"
                use-shortcut-of="$Delete"/>
        <action id="ExternalSystem.OpenConfig"
                class="consulo.ide.impl.idea.openapi.externalSystem.action.OpenExternalConfigAction"
                use-shortcut-of="EditSource"/>

        <!--Tool window actions-->
        <group id="ExternalSystem.ToolWindow.Toolbar">
            <reference id="ExternalSystem.RefreshAllProjects"/>
            <reference id="ExternalSystem.AttachProject"/>
            <reference ref="ExternalSystem.DetachProject"/>
        </group>

        <!--Context menu action-->
        <group id="ExternalSystem.Tree.Context" popup="true">
            <reference ref="ExternalSystem.OpenConfig"/>
            <reference id="ExternalSystem.RefreshProject"/>
            <reference ref="ExternalSystem.DetachProject"/>
            <separator/>
            <reference ref="RunContextGroup"/>
        </group>

        <action id="ShowDiagram" class="consulo.ide.impl.diagram.actions.ShowDiagramAction"
                icon="consulo.platform.base.PlatformIconGroup@filetypes.diagram">
            <keyboard-shortcut first-keystroke="control shift alt U" keymap="$default"/>
            <add-to-group group-id="EditorPopupMenu" anchor="last"/>
            <add-to-group group-id="ProjectViewPopupMenu" anchor="last"/>
            <add-to-group group-id="TypeHierarchyPopupMenu" anchor="last"/>
            <add-to-group group-id="StructureViewPopupMenu" anchor="last"/>
=======
        <action id="InvalidateCaches" class="consulo.ide.impl.idea.ide.actions.InvalidateCachesAction"/>

        <action id="ChangeFileEncodingAction" class="consulo.ide.impl.idea.openapi.vfs.encoding.ChangeFileEncodingAction"/>

        <group id="ChangeLineSeparators" popup="true">
          <action id="ConvertToWindowsLineSeparators"
                  class="consulo.ide.impl.idea.codeStyle.ConvertToWindowsLineSeparatorsAction"/>
          <action id="ConvertToUnixLineSeparators" class="consulo.ide.impl.idea.codeStyle.ConvertToUnixLineSeparatorsAction"/>
          <action id="ConvertToMacLineSeparators" class="consulo.ide.impl.idea.codeStyle.ConvertToMacLineSeparatorsAction"/>
        </group>

        <action id="ToggleReadOnlyAttribute" class="consulo.ide.impl.idea.ide.actions.ToggleReadOnlyAttributeAction"/>
        <separator/>
        <action id="Exit" class="consulo.ide.impl.idea.ide.actions.ExitAction"/>
      </group>

      <!-- Edit -->
      <group id="EditMenu" popup="true">
        <action id="$Undo" class="consulo.ide.impl.idea.ide.actions.UndoAction"
                icon="consulo.platform.base.PlatformIconGroup@actions.undo" text="Undo"/>
        <action id="$Redo" class="consulo.ide.impl.idea.ide.actions.RedoAction"
                icon="consulo.platform.base.PlatformIconGroup@actions.redo" text="Redo"/>
        <separator/>
        <group id="CutCopyPasteGroup">
          <action id="$Cut" class="consulo.ide.impl.idea.ide.actions.CutAction"
                  icon="consulo.platform.base.PlatformIconGroup@actions.menu_cut"/>
          <action id="$Copy" class="consulo.ide.impl.idea.ide.actions.CopyAction"
                  icon="consulo.platform.base.PlatformIconGroup@actions.copy"/>
          <action id="CopyPaths" class="consulo.ide.impl.idea.ide.actions.CopyPathsAction"/>
          <group id="PasteGroup" popup="true" class="consulo.ide.impl.idea.ide.actions.PopupInMainMenuActionGroup">
            <action id="$Paste" class="consulo.ide.impl.idea.ide.actions.PasteAction"
                    icon="consulo.platform.base.PlatformIconGroup@actions.menu_paste"/>
            <action id="PasteMultiple" class="consulo.ide.impl.idea.openapi.editor.actions.MultiplePasteAction"/>
            <reference ref="EditorPasteSimple"/>
          </group>
        </group>
        <group id="EditCreateDeleteGroup">
          <action id="$Delete" class="consulo.ide.impl.idea.ide.actions.DeleteAction"/>
        </group>
        <separator/>
        <group id="FindMenuGroup" popup="true">
          <action id="Find" class="consulo.ide.impl.idea.openapi.editor.actions.IncrementalFindAction"/>
          <action id="Replace" class="consulo.ide.impl.idea.openapi.editor.actions.ReplaceAction"/>
          <action id="FindNext" class="consulo.ide.impl.idea.ide.actions.SearchAgainAction"/>
          <action id="FindPrevious" class="consulo.ide.impl.idea.ide.actions.SearchBackAction"/>
          <action id="FindWordAtCaret" class="consulo.ide.impl.idea.openapi.editor.actions.FindWordAtCaretAction"/>
          <action id="SelectAllOccurrences" class="consulo.ide.impl.idea.openapi.editor.actions.SelectAllOccurrencesAction"/>
          <action id="SelectNextOccurrence" class="consulo.ide.impl.idea.openapi.editor.actions.SelectNextOccurrenceAction"/>
          <action id="UnselectPreviousOccurrence"
                  class="consulo.ide.impl.idea.openapi.editor.actions.UnselectPreviousOccurrenceAction"/>
          <separator/>
          <action id="FindInPath" class="consulo.ide.impl.idea.find.actions.FindInPathAction"/>
          <action id="ReplaceInPath" class="consulo.ide.impl.idea.find.actions.ReplaceInPathAction"/>
          <separator/>
          <action id="FindUsages" class="consulo.ide.impl.idea.find.actions.FindUsagesAction"/>
          <action id="ShowSettingsAndFindUsages"
                  class="consulo.ide.impl.idea.find.actions.FindUsagesAction$ShowSettingsAndFindUsages"/>
          <action id="ShowUsages" class="consulo.ide.impl.idea.find.actions.ShowUsagesAction"/>
          <action id="FindUsagesInFile" class="consulo.ide.impl.idea.find.actions.FindUsagesInFileAction"/>
          <action id="HighlightUsagesInFile"
                  class="consulo.ide.impl.idea.codeInsight.highlighting.actions.HighlightUsagesAction"/>
          <group id="ShowRecentFindUsagesGroup" class="consulo.ide.impl.idea.find.impl.ShowRecentFindUsagesGroup" popup="true"/>
        </group>
        <group id="Macros" popup="true">
          <group id="StandardMacroActions">
            <action id="PlaybackLastMacro" class="consulo.ide.impl.idea.ide.actionMacro.actions.PlaybackLastMacroAction"/>
            <action id="StartStopMacroRecording"
                    class="consulo.ide.impl.idea.ide.actionMacro.actions.StartStopMacroRecordingAction"/>
            <action id="EditMacros" class="consulo.ide.impl.idea.ide.actionMacro.actions.EditMacrosAction"/>
            <action id="PlaySavedMacrosAction" class="consulo.ide.impl.idea.ide.actionMacro.actions.PlaySavedMacros"/>
          </group>
          <separator/>
          <group id="MacrosGroup" class="consulo.ide.impl.idea.ide.actionMacro.actions.MacrosGroup"/>
        </group>
        <reference ref="EditorToggleColumnMode"/>
        <group id="EditSelectGroup">
          <action id="$SelectAll" class="consulo.ide.impl.idea.ide.actions.SelectAllAction"/>
        </group>
        <separator/>
        <group id="EditSmartGroup">
          <reference ref="EditorJoinLines"/>
          <reference ref="FillParagraph"/>
          <reference ref="EditorDuplicate"/>
          <reference ref="EditorIndentSelection"/>
          <reference ref="EditorUnindentSelection"/>
          <reference ref="EditorToggleCase"/>
          <group id="ConvertIndentsGroup" popup="true">
            <action id="ConvertIndentsToSpaces"
                    class="consulo.ide.impl.idea.openapi.editor.actions.ConvertIndentsToSpacesAction"/>
            <action id="ConvertIndentsToTabs" class="consulo.ide.impl.idea.openapi.editor.actions.ConvertIndentsToTabsAction"/>
          </group>
        </group>
        <reference ref="TemplateParametersNavigation"/>
      </group>

      <!-- View -->
      <group id="ViewMenu" popup="true">
        <group id="ToolWindowsGroup" class="consulo.ide.impl.idea.ide.actions.ToolWindowsGroup" popup="true"/>

        <action id="EditSource" class="consulo.ide.impl.idea.ide.actions.EditSourceAction"/>
        <action id="OpenInRightSplit" class="consulo.ide.impl.idea.ide.actions.OpenInRightSplitAction"
                icon="consulo.platform.base.PlatformIconGroup@actions.splitvertically"/>
        <action id="ViewSource" class="consulo.ide.impl.idea.ide.actions.ViewSourceAction"/>
        <separator/>
        <group id="ViewRecentActions">
          <action id="RecentFiles" class="consulo.ide.impl.idea.ide.actions.ShowRecentFilesAction"/>
          <action id="SwitcherRecentEditedChangedToggleCheckBox"
                  class="consulo.ide.impl.idea.ide.actions.Switcher$ToggleCheckBoxAction"
                  text="Toggle Changed Only Files"/>
          <action id="RecentChangedFiles" class="consulo.ide.impl.idea.ide.actions.ShowRecentlyEditedFilesAction"/>
          <action id="RecentLocations" class="consulo.ide.impl.idea.ide.actions.RecentLocationsAction"/>
        </group>
        <separator/>
        <group id="CompareActions">
          <group id="PairFileActions">
            <reference ref="CompareTwoFiles"/>
            <reference ref="CompareFileWithEditor"/>
          </group>
          <reference ref="CompareClipboardWithSelection"/>
        </group>
        <separator/>
        <action id="QuickChangeScheme" class="consulo.ide.impl.idea.ide.actions.QuickChangeSchemesAction"/>
        <group id="UIToggleActions">
          <separator/>
          <action id="ViewToolBar" class="consulo.ide.impl.idea.ide.actions.ViewToolbarAction"/>
          <action id="ViewToolButtons" class="consulo.ide.impl.idea.ide.actions.ViewToolWindowButtonsAction"/>
          <action id="ViewStatusBar" class="consulo.ide.impl.idea.ide.actions.ViewStatusBarAction"/>
          <group id="ViewStatusBarWidgetsGroup"
                 class="consulo.ide.impl.idea.openapi.wm.impl.status.widget.StatusBarWidgetsActionGroup" popup="true"/>
        </group>

        <group id="EditorToggleActions" popup="true">
          <action id="EditorToggleShowWhitespaces"
                  class="consulo.ide.impl.idea.openapi.editor.actions.ToggleShowWhitespacesAction"/>
          <action id="EditorToggleShowLineNumbers"
                  class="consulo.ide.impl.idea.openapi.editor.actions.ToggleShowLineNumbersAction"/>
          <action id="EditorToggleShowIndentLines"
                  class="consulo.ide.impl.idea.openapi.editor.actions.ToggleShowIndentLinesAction"/>
          <action id="EditorToggleUseSoftWraps" class="consulo.ide.impl.idea.openapi.editor.actions.ToggleUseSoftWrapsMenuAction"
                  icon="consulo.platform.base.PlatformIconGroup@actions.togglesoftwrap"/>
        </group>

        <separator/>
        <group id="EditorBidiTextDirection" popup="true">
          <action id="EditorSetContentBasedBidiTextDirection"
                  class="consulo.ide.impl.idea.openapi.editor.actions.SetEditorBidiTextDirectionAction$ContentBased"/>
          <action id="EditorSetLtrBidiTextDirection"
                  class="consulo.ide.impl.idea.openapi.editor.actions.SetEditorBidiTextDirectionAction$Ltr"/>
          <action id="EditorSetRtlBidiTextDirection"
                  class="consulo.ide.impl.idea.openapi.editor.actions.SetEditorBidiTextDirectionAction$Rtl"/>
        </group>

        <separator/>

        <!-- Mac OS Lion: In native apps toggle full screen mode is the last action in "View" menu -->
        <group id="ToggleFullScreenGroup">
          <separator/>
          <action id="TogglePresentationMode" class="consulo.ide.impl.idea.ide.actions.TogglePresentationModeAction"/>
          <action id="TogglePresentationAssistant" class="consulo.ide.impl.presentationAssistant.action.TogglePresentationAssistantAction"/>
          <action id="ToggleFullScreen" class="consulo.ide.impl.idea.ide.actions.ToggleFullScreenAction"/>
        </group>
      </group>

      <!-- Go to -->
      <group id="GoToMenu" popup="true">
        <action id="GotoLine" class="consulo.ide.impl.idea.ide.actions.GotoLineAction"/>
        <separator/>
        <action id="Back" class="consulo.ide.impl.idea.ide.actions.BackAction"
                icon="consulo.platform.base.PlatformIconGroup@actions.back"/>
        <action id="Forward" class="consulo.ide.impl.idea.ide.actions.ForwardAction"
                icon="consulo.platform.base.PlatformIconGroup@actions.forward"/>
        <action id="JumpToLastChange" class="consulo.ide.impl.idea.ide.actions.JumpToLastEditAction"/>
        <separator/>
        <action id="PreviousOccurence" class="consulo.ide.impl.idea.ide.actions.PreviousOccurenceAction"
                icon="consulo.platform.base.PlatformIconGroup@actions.previousoccurence"/>
        <action id="NextOccurence" class="consulo.ide.impl.idea.ide.actions.NextOccurenceAction"
                icon="consulo.platform.base.PlatformIconGroup@actions.nextoccurence"/>
        <separator/>
      </group>

      <!-- Tools -->
      <group id="ToolsMenu" popup="true">
        <action id="PsiViewer" class="consulo.ide.impl.idea.internal.psiView.PsiViewerAction"/>
        <action id="PsiViewerForContext" class="consulo.ide.impl.idea.internal.psiView.PsiViewerForContextAction"/>
        <separator/>
        <action id="CreateLauncherScript" class="consulo.ide.impl.idea.ide.actions.CreateLauncherScriptAction"/>
        <action id="CreateDesktopEntry" class="consulo.ide.impl.idea.ide.actions.CreateDesktopEntryAction"/>
        <separator/>
      </group>

      <group id="WindowMenu" popup="true">
        <action id="StoreDefaultLayout" class="consulo.ide.impl.idea.ide.actions.StoreDefaultLayoutAction"/>
        <action id="RestoreDefaultLayout" class="consulo.ide.impl.idea.ide.actions.RestoreDefaultLayoutAction"/>
        <separator/>
        <group id="ActiveToolwindowGroup" popup="true">
          <action id="HideActiveWindow" class="consulo.ide.impl.idea.ide.actions.HideToolWindowAction"/>
          <action id="HideSideWindows" class="consulo.ide.impl.idea.ide.actions.HideSideWindowsAction"/>
          <action id="HideAllWindows" class="consulo.ide.impl.idea.ide.actions.HideAllToolWindowsAction"/>
          <action id="CloseActiveTab" class="consulo.ide.impl.idea.ide.actions.CloseActiveTabAction"/>
          <action id="JumpToLastWindow" class="consulo.ide.impl.idea.ide.actions.JumpToLastWindowAction"/>
          <action id="MaximizeToolWindow" class="consulo.ide.impl.idea.openapi.wm.impl.MaximizeToolWindowAction"/>
          <separator/>
          <action id="TogglePinnedMode" class="consulo.ide.impl.idea.ide.actions.TogglePinnedModeAction"/>
          <action id="ToggleDockMode" class="consulo.ide.impl.idea.ide.actions.ToggleDockModeAction"/>
          <action id="ToggleFloatingMode" class="consulo.ide.impl.idea.ide.actions.ToggleFloatingModeAction"/>
          <action id="ToggleWindowedMode" class="consulo.ide.impl.idea.ide.actions.ToggleWindowedModeAction"/>
          <action id="ToggleSideMode" class="consulo.ide.impl.idea.ide.actions.ToggleSideModeAction"/>
          <action id="ToggleContentUiTypeMode" class="consulo.ide.impl.idea.ide.actions.ToggleContentUiTypeAction"/>
          <action id="ShowContent" class="consulo.ide.impl.idea.ide.actions.ShowContentAction"/>
          <group id="ResizeToolWindowGroup" popup="true">
            <action id="ResizeToolWindowLeft" class="consulo.ide.impl.idea.ide.actions.ResizeToolWindowAction$Left"/>
            <action id="ResizeToolWindowRight" class="consulo.ide.impl.idea.ide.actions.ResizeToolWindowAction$Right"/>
            <action id="ResizeToolWindowUp" class="consulo.ide.impl.idea.ide.actions.ResizeToolWindowAction$Up"/>
            <action id="ResizeToolWindowDown" class="consulo.ide.impl.idea.ide.actions.ResizeToolWindowAction$Down"/>
          </group>
        </group>

        <group id="EditorTabsGroup" popup="true">
          <action id="NextTab" class="consulo.ide.impl.idea.ide.actions.NextTabAction"/>
          <action id="PreviousTab" class="consulo.ide.impl.idea.ide.actions.PreviousTabAction"/>
          <action id="PinActiveTab" class="consulo.ide.impl.idea.ide.actions.PinActiveTabAction"/>
          <action id="TabList" class="consulo.ide.impl.idea.ide.actions.TabListAction"/>
          <separator/>
          <group id="CloseEditorsGroup">
            <action id="CloseContent" class="consulo.ide.impl.idea.ide.actions.CloseAction"/>
            <action id="CloseAllEditorsButActive" class="consulo.ide.impl.idea.ide.actions.CloseAllEditorsButActiveAction"/>
            <action id="CloseAllEditors" class="consulo.ide.impl.idea.ide.actions.CloseAllEditorsAction"/>
            <action id="CloseAllUnpinnedEditors" class="consulo.ide.impl.idea.ide.actions.CloseAllUnpinnedEditorsAction"/>
          </group>
          <separator/>
          <action id="ReopenClosedTab" class="consulo.ide.impl.idea.openapi.fileEditor.impl.ReopenClosedTabAction"/>
          <action id="SplitVertically" class="consulo.ide.impl.idea.ide.actions.SplitVerticallyAction"
                  icon="consulo.platform.base.PlatformIconGroup@actions.splitvertically"/>
          <action id="SplitHorizontally" class="consulo.ide.impl.idea.ide.actions.SplitHorizontallyAction"
                  icon="consulo.platform.base.PlatformIconGroup@actions.splithorizontally"/>
          <action id="ChangeSplitOrientation" class="consulo.ide.impl.idea.ide.actions.ChangeSplitterOrientationAction"/>
          <action id="Unsplit" class="consulo.ide.impl.idea.ide.actions.UnsplitAction"/>
          <action id="UnsplitAll" class="consulo.ide.impl.idea.ide.actions.UnsplitAllAction"/>
          <action id="NextSplitter" class="consulo.ide.impl.idea.ide.actions.NextSplitAction"/>
          <action id="PrevSplitter" class="consulo.ide.impl.idea.ide.actions.PrevSplitAction"/>
          <group id="TabsPlacementGroup" popup="true" text="Tabs Placement">
            <action id="TabsPlacementTop" text="Top" class="consulo.ide.impl.idea.ide.actions.TabsPlacementAction$Top"/>
            <action id="TabsPlacementBottom" text="Bottom"
                    class="consulo.ide.impl.idea.ide.actions.TabsPlacementAction$Bottom"/>
            <action id="TabsPlacementLeft" text="Left" class="consulo.ide.impl.idea.ide.actions.TabsPlacementAction$Left"/>
            <action id="TabsPlacementRight" text="Right" class="consulo.ide.impl.idea.ide.actions.TabsPlacementAction$Right"/>
            <action id="TabsPlacementNone" text="None" class="consulo.ide.impl.idea.ide.actions.TabsPlacementAction$None"/>
          </group>
          <action id="TabsAlphabeticalMode" class="consulo.ide.impl.idea.ide.actions.TabsAlphabeticalModeSwitcher"
                  text="Alphabetical Mode"/>
        </group>

        <group id="BackgroundTasks" popup="true">
          <action id="ShowProcessWindow" class="consulo.ide.impl.idea.openapi.wm.impl.status.ShowProcessWindowAction"/>
          <action id="AutoShowProcessWindow" class="consulo.ide.impl.idea.openapi.wm.impl.status.AutoShowProcessPopupAction"/>
        </group>

        <separator/>
        <group id="OpenProjectWindows" class="consulo.ide.impl.idea.openapi.wm.impl.ProjectWindowActionGroup">
          <action id="NextProjectWindow" class="consulo.ide.impl.idea.openapi.wm.impl.NextProjectWindow"/>
          <action id="PreviousProjectWindow" class="consulo.ide.impl.idea.openapi.wm.impl.PreviousProjectWindow"/>
          <separator/>
        </group>
      </group>

      <!-- Help -->
      <group id="HelpMenu" popup="true">
        <action id="GotoAction" class="consulo.ide.impl.idea.ide.actions.GotoActionAction"/>
        <separator/>
        <reference id="HelpTopics"/>
        <reference id="ShowTips"/>
        <action id="ProductivityGude" class="consulo.ide.impl.idea.featureStatistics.actions.ShowFeatureUsageStatisticsAction"/>
        <separator/>
        <action id="TechnicalSupport" class="consulo.ide.impl.idea.ide.actions.TechnicalSupportAction"/>
        <action id="SendFeedback" class="consulo.ide.impl.idea.ide.actions.SendFeedbackAction"/>
        <action id="ShowLog" class="consulo.ide.impl.idea.ide.actions.ShowLogAction"/>
        <separator/>
        <reference id="OnlineDocAction"/>
        <reference id="Help.KeymapReference"/>
        <reference id="Help.Youtube"/>
        <reference id="Help.JoinDiscordChannel"/>
        <separator/>
        <reference id="CheckForUpdate"/>
        <reference id="About"/>
      </group>
    </group>

    <group id="MainToolBar">
      <reference ref="OpenFile"/>
      <reference ref="SaveAll"/>
      <reference ref="Synchronize"/>
      <separator/>
      <reference ref="$Undo"/>
      <reference ref="$Redo"/>
      <separator/>
      <reference ref="$Cut"/>
      <reference ref="$Copy"/>
      <reference ref="$Paste"/>
      <separator/>
      <reference ref="Back"/>
      <reference ref="Forward"/>
      <separator/>
      <group id="MainToolBarSettings">
        <reference ref="ShowSettings"/>
      </group>
      <separator/>
      <reference ref="RunAnything"/>
      <reference ref="SearchEverywhere"/>
    </group>

    <group id="NavBarVcsGroup"/>

    <group id="EditorPopupMenu">
      <reference ref="$Cut"/>
      <reference ref="$Copy"/>
      <reference ref="$Paste"/>
      <group id="Copy.Paste.Special" popup="true">
        <reference ref="EditorPasteSimple"/>
        <reference ref="PasteMultiple"/>
      </group>
      <reference ref="EditorToggleColumnMode"/>
      <action id="$SearchWeb" class="consulo.ide.impl.idea.ide.actions.SearchWebAction"/>
      <separator/>
      <reference ref="CompareClipboardWithSelection"/>
      <reference ref="ChangeFileEncodingAction"/>
    </group>

    <group id="ConsoleEditorPopupMenu">
      <reference ref="CutCopyPasteGroup"/>
      <separator/>
      <reference ref="CompareClipboardWithSelection"/>
      <reference ref="$SearchWeb"/>
    </group>

    <group id="EditorTabPopupMenu">
      <reference ref="CloseEditorsGroup"/>
      <separator/>
      <reference ref="CopyPaths"/>
      <separator/>
      <reference ref="SplitVertically"/>
      <reference ref="SplitHorizontally"/>
      <action id="MoveEditorToOppositeTabGroup"
              class="consulo.ide.impl.idea.openapi.fileEditor.impl.MoveEditorToOppositeTabGroupAction"/>
      <reference ref="ChangeSplitOrientation"/>
      <reference ref="PinActiveTab"/>
      <reference ref="TabsPlacementGroup"/>
      <reference ref="TabsAlphabeticalMode"/>
      <separator/>
      <reference ref="NextTab"/>
      <reference ref="PreviousTab"/>
      <reference ref="ReopenClosedTab"/>
      <separator/>
      <reference ref="Unsplit"/>
      <reference ref="UnsplitAll"/>
    </group>

    <group id="WelcomeScreen.QuickStart">
      <action id="WelcomeScreen.CreateNewProject" class="consulo.ide.impl.newProject.actions.WelcomeNewProjectAction"/>
      <action id="WelcomeScreen.OpenProject" class="consulo.ide.impl.newProject.actions.WelcomeOpenFileAction"/>
      <action id="WelcomeScreen.GetFromVcs" class="consulo.ide.impl.idea.openapi.wm.impl.welcomeScreen.WelcomeGetFromVcsAction"/>
    </group>

    <group id="WelcomeScreen.Configure">
      <action id="WelcomeScreen.Settings" class="consulo.ide.impl.idea.ide.actions.ShowSettingsAction"/>
      <action id="WelcomeScreen.Plugins" class="consulo.ide.impl.idea.ide.actions.ShowPluginManagerAction"/>

      <action id="WelcomeScreen.Configure.Import" class="consulo.ide.impl.idea.ide.actions.ImportSettingsAction"/>
      <action id="WelcomeScreen.Configure.Export" class="consulo.ide.impl.idea.ide.actions.ExportSettingsAction"/>

      <reference id="CreateDesktopEntry"/>
      <reference id="CheckForUpdate"/>
      <reference id="ShowLog"/>
      <reference id="About"/>
    </group>

    <group id="FileChooserToolbar">
      <action id="FileChooser.GotoHome" class="consulo.ide.impl.idea.openapi.fileChooser.actions.GotoHomeAction"
              icon="consulo.platform.base.PlatformIconGroup@nodes.homefolder"/>
      <action id="FileChooser.GotoDesktop" class="consulo.ide.impl.idea.openapi.fileChooser.actions.GotoDesktopDirAction"
              icon="consulo.platform.base.PlatformIconGroup@nodes.desktop"/>
      <action id="FileChooser.GotoProject" class="consulo.ide.impl.idea.openapi.fileChooser.actions.GotoProjectDirectory"
              icon="consulo.platform.base.PlatformIconGroup@icon16"/>
      <separator/>
      <action id="FileChooser.NewFile" class="consulo.ide.impl.idea.openapi.fileChooser.actions.NewFileAction"
              icon="consulo.platform.base.PlatformIconGroup@actions.new"/>
      <action id="FileChooser.NewFolder" class="consulo.ide.impl.idea.openapi.fileChooser.actions.NewFolderAction"
              icon="consulo.platform.base.PlatformIconGroup@actions.newfolder"/>
      <action id="FileChooser.Delete" class="consulo.ide.impl.idea.openapi.fileChooser.actions.FileDeleteAction"
              icon="consulo.platform.base.PlatformIconGroup@actions.cancel"/>
      <separator/>
      <action id="FileChooser.Refresh" class="consulo.ide.impl.idea.openapi.fileChooser.actions.RefreshFileChooserAction"
              icon="consulo.platform.base.PlatformIconGroup@actions.refresh"/>
      <separator/>
      <action id="FileChooser.ShowHiddens" class="consulo.ide.impl.idea.openapi.fileChooser.actions.ShowHiddensAction"
              icon="consulo.platform.base.PlatformIconGroup@actions.showhiddens"/>
    </group>

    <group id="DiffPanel.Toolbar">
      <reference ref="$Copy"/>
      <reference ref="PreviousDiff"/>
      <reference ref="NextDiff"/>
    </group>

    <group id="ChangeScheme">
      <action id="ChangeColorScheme" class="consulo.ide.impl.idea.ide.actions.QuickChangeColorSchemeAction"/>
      <action id="ChangeKeymap" class="consulo.ide.impl.idea.ide.actions.QuickChangeKeymapAction"/>
      <action id="ChangeLaf" class="consulo.ide.impl.idea.ide.actions.QuickChangeLookAndFeel"/>
    </group>

    <action id="MaintenanceAction" class="consulo.ide.impl.idea.ide.actions.MaintenanceAction"/>

    <group id="MaintenanceGroup">
      <action id="UiDebugger" class="consulo.ide.impl.idea.ui.debugger.ShowUiDebuggerAction"/>
    </group>

    <action id="Console.Open" class="consulo.ui.ex.action.EmptyAction"/>
    <action id="Console.Execute" class="consulo.ui.ex.action.EmptyAction"/>
    <action id="Console.Execute.Multiline" class="consulo.ui.ex.action.EmptyAction"/>
    <action id="Console.SplitLine" class="consulo.ui.ex.action.EmptyAction" use-shortcut-of="EditorSplitLine"/>
    <group id="Console.HistoryActions">
      <action id="Console.History.Previous" class="consulo.ui.ex.action.EmptyAction"/>
      <action id="Console.History.Next" class="consulo.ui.ex.action.EmptyAction"/>
      <action id="Console.History.Browse" class="consulo.ui.ex.action.EmptyAction"
              icon="consulo.platform.base.PlatformIconGroup@vcs.history"/>
    </group>

    <group id="EditorContextBarMenu">
      <action id="EditorToggleUseSoftWrapsInPreview"
              class="consulo.ide.impl.idea.openapi.editor.actions.ToggleUseSoftWrapsInPreviewAction"
              icon="consulo.platform.base.PlatformIconGroup@actions.togglesoftwrap"/>
      <separator/>
    </group>
    <action id="Rerun" class="consulo.execution.impl.internal.action.FakeRerunAction" text="Rerun"/>

    <action id="IncrementWindowWidth" class="consulo.ide.impl.idea.ide.actions.WindowAction$IncrementWidth"
            use-shortcut-of="ResizeToolWindowRight"/>
    <action id="DecrementWindowWidth" class="consulo.ide.impl.idea.ide.actions.WindowAction$DecrementWidth"
            use-shortcut-of="ResizeToolWindowLeft"/>
    <action id="IncrementWindowHeight" class="consulo.ide.impl.idea.ide.actions.WindowAction$IncrementHeight"
            use-shortcut-of="ResizeToolWindowDown"/>
    <action id="DecrementWindowHeight" class="consulo.ide.impl.idea.ide.actions.WindowAction$DecrementHeight"
            use-shortcut-of="ResizeToolWindowUp"/>

    <action id="ExportTestResults" class="consulo.execution.test.export.ExportTestResultsAction"
            icon="consulo.platform.base.PlatformIconGroup@actions.export"/>

    <action id="SaveDocument" class="consulo.ide.impl.idea.ide.actions.SaveDocumentAction"/>

    <action id="Vcs.ShowTabbedFileHistory" class="consulo.ide.impl.idea.openapi.vcs.actions.TabbedShowHistoryAction"
            icon="consulo.platform.base.PlatformIconGroup@vcs.history"/>

    <action id="CheckinProject" class="consulo.ide.impl.idea.openapi.vcs.actions.CommonCheckinProjectAction"
            icon="consulo.platform.base.PlatformIconGroup@actions.commit">
      <keyboard-shortcut first-keystroke="control K" keymap="$default"/>
    </action>
    <action id="CheckinFiles" class="consulo.ide.impl.idea.openapi.vcs.actions.CommonCheckinFilesAction"/>
    <action id="UpdateFiles" class="consulo.ide.impl.idea.openapi.vcs.update.CommonUpdateFileOrDirectoryAction"/>
    <action id="CheckStatusForFiles" class="consulo.ide.impl.idea.openapi.vcs.update.CommonStatusFileOrDirectoryAction"/>
    <action id="IntegrateFiles" class="consulo.ide.impl.idea.openapi.vcs.update.CommonIntegrateFileOrDirectoryAction"/>
    <action id="Annotate" class="consulo.ide.impl.idea.openapi.vcs.actions.AnnotateToggleAction"/>
    <action id="Show.Current.Revision" class="consulo.ide.impl.idea.openapi.vcs.actions.ShowBaseRevisionAction"
            text="Show Current Revision"/>
    <action id="Compare.SameVersion" class="consulo.ide.impl.idea.openapi.vcs.actions.CompareWithTheSameVersionAction"
            icon="consulo.platform.base.PlatformIconGroup@actions.diff"/>
    <action id="Compare.LastVersion" class="consulo.ide.impl.idea.openapi.vcs.actions.CompareWithLastVersion"/>
    <action id="Compare.Selected" class="consulo.ide.impl.idea.openapi.vcs.actions.CompareWithSelectedRevisionAction" popup="true"/>
    <action id="Compare.Specified" class="consulo.ide.impl.idea.openapi.vcs.actions.SelectAndCompareWithSelectedRevisionAction"
            text="Com_pare with Specified Revision..." popup="true"/>
    <action id="Vcs.ShowHistoryForBlock" class="consulo.ide.impl.idea.openapi.vcs.actions.SelectedBlockHistoryAction"/>

    <group class="consulo.ide.impl.idea.openapi.vcs.actions.VcsActionGroup" id="VcsGroup"/>

    <group class="consulo.ide.impl.idea.openapi.vcs.actions.VcsGroupsWrapper" id="VcsFileGroupPopup" popup="true"/>

    <group id="VersionControlsGroup">
      <reference ref="VcsFileGroupPopup"/>
    </group>

    <group id="GoToChangeMarkerGroup">
      <separator/>
      <action id="VcsShowNextChangeMarker" class="consulo.ide.impl.idea.openapi.vcs.actions.ShowNextChangeMarkerAction"
              icon="consulo.platform.base.PlatformIconGroup@actions.nextoccurence"/>
      <action id="VcsShowPrevChangeMarker" class="consulo.ide.impl.idea.openapi.vcs.actions.ShowPrevChangeMarkerAction"
              icon="consulo.platform.base.PlatformIconGroup@actions.previousoccurence"/>

      <add-to-group group-id="GoToMenu" anchor="last"/>
    </group>

    <action id="Vcs.UpdateProject" class="consulo.ide.impl.idea.openapi.vcs.update.CommonUpdateProjectAction"
            icon="consulo.platform.base.PlatformIconGroup@actions.checkout">
      <keyboard-shortcut first-keystroke="control T" keymap="$default"/>
    </action>

    <action id="Vcs.IntegrateProject" class="consulo.ide.impl.idea.openapi.vcs.update.CommonIntegrateProjectAction"/>

    <action id="Vcs.RefreshStatuses" class="consulo.ide.impl.idea.openapi.vcs.actions.RefreshStatuses"/>
    <action id="ChangesView.Refresh" class="consulo.ide.impl.idea.openapi.vcs.changes.actions.RefreshAction"
            icon="consulo.platform.base.PlatformIconGroup@actions.refresh"/>
    <action id="ChangesView.CreatePatch" class="consulo.ide.impl.idea.openapi.vcs.changes.actions.CreatePatchAction"
            icon="consulo.platform.base.PlatformIconGroup@filetypes.patch"/>
    <action id="ChangesView.Revert" class="consulo.ide.impl.idea.openapi.vcs.changes.actions.RollbackAction"
            icon="consulo.platform.base.PlatformIconGroup@actions.rollback" text="_Revert..." description="Revert selected changes"/>
    <action id="ChangesView.Shelve" class="consulo.ide.impl.idea.openapi.vcs.changes.shelf.ShelveChangesAction"
            icon="consulo.platform.base.PlatformIconGroup@vcs.shelvesilent"/>

    <group id="ChangesViewToolbar">
      <reference ref="ChangesView.Refresh"/>
      <action id="ChangesView.Commit" class="consulo.ide.impl.idea.openapi.vcs.actions.CommonCheckinProjectAction"
              icon="consulo.platform.base.PlatformIconGroup@actions.commit"/>
      <action id="ChangesView.Rollback" class="consulo.ide.impl.idea.openapi.vcs.changes.actions.RollbackAction"
              icon="consulo.platform.base.PlatformIconGroup@actions.rollback"/>
      <action id="ChangesView.NewChangeList" class="consulo.ide.impl.idea.openapi.vcs.changes.actions.AddChangeListAction"
              icon="consulo.platform.base.PlatformIconGroup@general.add"/>
      <action id="ChangesView.RemoveChangeList" class="consulo.ide.impl.idea.openapi.vcs.changes.actions.RemoveChangeListAction"
              icon="consulo.platform.base.PlatformIconGroup@general.remove"/>
      <action id="ChangesView.SetDefault" class="consulo.ide.impl.idea.openapi.vcs.changes.actions.SetDefaultChangeListAction"
              icon="consulo.platform.base.PlatformIconGroup@actions.selectall"/>
      <action id="ChangesView.Move" class="consulo.ide.impl.idea.openapi.vcs.changes.actions.MoveChangesToAnotherListAction"
              icon="consulo.platform.base.PlatformIconGroup@actions.movetoanotherchangelist"/>
      <action id="ChangesView.Diff" class="consulo.ide.impl.idea.openapi.vcs.changes.actions.diff.ShowDiffAction"
              icon="consulo.platform.base.PlatformIconGroup@actions.diff"/>
    </group>

    <group id="AlienCommitChangesDialog.AdditionalActions"/>

    <group id="ChangesViewPopupMenu">
      <reference ref="ChangesView.Commit"/>
      <reference ref="ChangesView.Rollback"/>
      <reference ref="ChangesView.Move"/>
      <reference ref="ChangesView.Diff"/>
      <reference ref="EditSource"/>
      <separator/>
      <action id="ChangesView.DeleteUnversioned"
              class="consulo.ide.impl.idea.openapi.vcs.changes.actions.DeleteUnversionedFilesAction"
              icon="consulo.platform.base.PlatformIconGroup@actions.cancel"/>
      <action id="ChangesView.AddUnversioned" class="consulo.ide.impl.idea.openapi.vcs.changes.actions.ScheduleForAdditionAction">
        <keyboard-shortcut first-keystroke="control alt A" keymap="$default"/>
      </action>
      <action id="ChangesView.Ignore" class="consulo.ide.impl.idea.openapi.vcs.changes.actions.IgnoreUnversionedAction"
              icon="consulo.platform.base.PlatformIconGroup@actions.properties"/>
      <action id="ChangesView.RemoveDeleted" class="consulo.ide.impl.idea.openapi.vcs.changes.actions.ScheduleForRemovalAction"
              icon="consulo.platform.base.PlatformIconGroup@actions.cancel"/>
      <action id="ChangesView.Edit" class="consulo.ide.impl.idea.openapi.vcs.changes.actions.EditAction"/>
      <separator/>
      <reference ref="ChangesView.NewChangeList"/>
      <reference ref="ChangesView.RemoveChangeList"/>
      <reference ref="ChangesView.SetDefault"/>
      <action id="ChangesView.Rename" class="consulo.ide.impl.idea.openapi.vcs.changes.actions.RenameChangeListAction"/>
      <reference ref="ChangesView.CreatePatch"/>
      <reference ref="ChangesView.Shelve"/>
      <separator/>
      <reference ref="ChangesView.Refresh"/>
      <separator/>
      <reference ref="VersionControlsGroup"/>
    </group>

    <!-- There are alternative action presentations for the UnversionedViewDialog. Icon is the difference.  -->
    <group id="Unversioned.Files.Dialog">
      <action id="ChangesView.AddUnversioned.From.Dialog"
              class="consulo.ide.impl.idea.openapi.vcs.changes.actions.ScheduleForAdditionAction"
              icon="consulo.platform.base.PlatformIconGroup@general.add" use-shortcut-of="ChangesView.AddUnversioned"/>
      <reference ref="ChangesView.Move"/>
      <action id="ChangesView.DeleteUnversioned.From.Dialog"
              class="consulo.ide.impl.idea.openapi.vcs.changes.actions.DeleteUnversionedFilesAction"/>
      <reference ref="ChangesView.Ignore"/>
    </group>

    <group id="ShelvedChangesPopupMenu">
      <reference id="ShelveChanges.UnshelveWithDialog" />
      <action id="ShelvedChanges.Restore" class="consulo.ide.impl.idea.openapi.vcs.changes.shelf.RestoreShelvedChange"/>
      <action id="ShelvedChanges.Diff" class="consulo.ide.impl.idea.openapi.vcs.changes.shelf.DiffShelvedChangesAction"
              icon="consulo.platform.base.PlatformIconGroup@actions.diff" use-shortcut-of="Diff.ShowDiff"/>
      <action id="ChangesView.CreatePatchFromChanges"
              class="consulo.ide.impl.idea.openapi.vcs.changes.actions.CreatePatchFromChangesAction"
              icon="consulo.platform.base.PlatformIconGroup@filetypes.patch"/>
      <action id="ShelvedChanges.ImportPatches" class="consulo.ide.impl.idea.openapi.vcs.changes.shelf.ImportIntoShelfAction"/>
      <separator/>
      <action id="ShelvedChanges.Rename" class="consulo.ide.impl.idea.openapi.vcs.changes.shelf.RenameShelvedChangeListAction"
              use-shortcut-of="RenameElement"/>
      <reference ref="$Delete"/>
      <separator/>
      <action id="ShelvedChanges.ShowHideDeleted" class="consulo.ide.impl.idea.openapi.vcs.changes.shelf.ShowHideRecycledAction"
              description="Show/Hide Already Unshelved"/>
      <action id="ShelvedChanges.CleanMarkedToDelete" class="consulo.ide.impl.idea.openapi.vcs.changes.shelf.CleanUnshelvedAction"
              description="Delete unshelved changelists" text="Clean Already Unshelved..."
              icon="consulo.platform.base.PlatformIconGroup@actions.gc"/>
    </group>

    <group id="VcsHistoryActionsGroup"/>

    <group id="CommittedChangesToolbar">
      <action id="CommittedChanges.Refresh" class="consulo.ide.impl.idea.openapi.vcs.changes.committed.RefreshCommittedAction"
              icon="consulo.platform.base.PlatformIconGroup@actions.refresh"/>
      <action id="CommittedChanges.Filter" class="consulo.ide.impl.idea.openapi.vcs.changes.committed.FilterCommittedAction"
              icon="consulo.platform.base.PlatformIconGroup@general.filter"/>
      <action id="CommittedChanges.Details" class="consulo.ide.impl.idea.openapi.vcs.changes.committed.ChangeListDetailsAction"
              icon="consulo.platform.base.PlatformIconGroup@actions.showchangesonly"/>
      <reference ref="ChangesView.CreatePatchFromChanges"/>
      <action id="CommittedChanges.Revert" class="consulo.ide.impl.idea.openapi.vcs.changes.actions.RevertChangeListAction"
              icon="consulo.platform.base.PlatformIconGroup@actions.rollback"/>
      <action id="CommittedChanges.Clear" class="consulo.ide.impl.idea.openapi.vcs.changes.committed.ClearCommittedAction"
              icon="consulo.platform.base.PlatformIconGroup@vcs.remove"/>
    </group>

    <group id="RepositoryChangesBrowserToolbar">
    </group>

    <group id="IncomingChangesToolbar">
      <action id="IncomingChanges.Refresh" class="consulo.ide.impl.idea.openapi.vcs.changes.committed.RefreshIncomingChangesAction"
              icon="consulo.platform.base.PlatformIconGroup@actions.refresh"/>
      <reference ref="CommittedChanges.Details"/>
      <!--
      <action id="IncomingChanges.Get" class="consulo.ide.impl.idea.openapi.vcs.changes.committed.GetCommittedChangelistAction"
              icon="/actions/get.png"/>
      -->
      <reference ref="Vcs.UpdateProject"/>
    </group>

    <group id="Vcs.History">
      <action id="VcsHistory.ShowAllAffected" class="consulo.ide.impl.idea.openapi.vcs.annotate.ShowAllAffectedGenericAction"
              icon="consulo.platform.base.PlatformIconGroup@vcs.allrevisions"/>
    </group>

    <action id="ChangesView.Browse" class="consulo.ide.impl.idea.openapi.vcs.changes.actions.BrowseChangesAction"/>

    <action id="Diff.PrevChange" class="consulo.ui.ex.action.EmptyAction"
            icon="consulo.platform.base.PlatformIconGroup@actions.back" use-shortcut-of="PreviousTab"/>
    <action id="Diff.NextChange" class="consulo.ui.ex.action.EmptyAction"
            icon="consulo.platform.base.PlatformIconGroup@actions.forward" use-shortcut-of="NextTab"/>
    <action id="Diff.SelectedChange" class="consulo.ui.ex.action.EmptyAction"
            icon="consulo.platform.base.PlatformIconGroup@actions.listfiles" use-shortcut-of="GotoChangedFile"/>

    <group id="Vcs.CheckinProjectPopup">
      <separator/>
    </group>

    <group id="Vcs.CheckinProjectToolbar">
    </group>

    <group id="UpdateActionGroup">
      <reference ref="EditSource"/>
      <reference ref="$Delete"/>
      <action id="Diff.UpdatedFiles" class="consulo.ide.impl.idea.openapi.vcs.update.ShowUpdatedDiffAction"
              use-shortcut-of="CompareDirs" icon="consulo.platform.base.PlatformIconGroup@actions.diff"/>
    </group>

    <action class="consulo.ide.impl.idea.openapi.vcs.actions.VcsToolbarLabelAction" id="VcsToolbarLabelAction" text="VCS Label"/>
    <group id="VcsNavBarToobarActions">
      <reference ref="VcsToolbarLabelAction"/>
      <reference ref="Vcs.UpdateProject"/>
      <reference ref="CheckinProject"/>
      <reference ref="Vcs.ShowTabbedFileHistory"/>
      <reference ref="ChangesView.Revert"/>
      <separator/>
      <add-to-group group-id="NavBarVcsGroup" anchor="first"/>
    </group>

    <group id="Vcs.MessageActionGroup">
      <action id="Vcs.ShowMessageHistory"
              class="consulo.ide.impl.idea.openapi.vcs.actions.ShowMessageHistoryAction"
              icon="consulo.platform.base.PlatformIconGroup@vcs.history"/>
    </group>

    <group id="VcsToobarActions">
      <reference ref="VcsToolbarLabelAction"/>
      <reference ref="Vcs.UpdateProject"/>
      <reference ref="CheckinProject"/>
      <reference ref="Compare.SameVersion"/>
      <reference ref="Vcs.ShowTabbedFileHistory"/>
      <reference ref="ChangesView.Revert"/>
      <separator/>
      <add-to-group group-id="MainToolBarSettings" relative-to-action="ShowSettings" anchor="before"/>
    </group>

    <!-- Window -->
    <action id="CloseAllUnmodifiedEditors" class="consulo.ide.impl.idea.ide.actions.CloseAllUnmodifiedEditorsAction">
      <add-to-group group-id="CloseEditorsGroup" anchor="before" relative-to-action="CloseAllUnpinnedEditors"/>
    </action>

    <action id="Vcs.ShowDiffWithLocal" class="consulo.ide.impl.idea.openapi.vcs.history.ShowDiffWithLocalAction"
            text="Compare with Local" description="Compare version from selected revision with current version"
            icon="consulo.platform.base.PlatformIconGroup@actions.diffwithcurrent"/>

    <action id="Vcs.RollbackChangedLines" class="consulo.ide.impl.idea.openapi.vcs.ex.RollbackLineStatusAction"
            icon="consulo.platform.base.PlatformIconGroup@general.reset">
    </action>

    <group id="Shelve.KeymapGroup" text="Shelve">
      <reference ref="ChangesView.Shelve"/>
      <reference ref="ShelveChanges.UnshelveWithDialog"/>
      <reference ref="ShelvedChanges.Restore"/>
      <reference ref="ShelvedChanges.ImportPatches"/>
      <separator/>
      <reference ref="ShelvedChanges.Rename"/>
      <separator/>
      <reference ref="ShelvedChanges.Diff"/>
      <reference ref="ChangesView.CreatePatchFromChanges"/>
      <separator/>
      <reference ref="ShelvedChanges.ShowHideDeleted"/>
      <reference ref="ShelvedChanges.CleanMarkedToDelete"/>
      <separator/>

      <add-to-group group-id="Vcs.KeymapGroup" anchor="first"/>
    </group>

    <group id="DebuggerActions">
    </group>

    <action id="IncrementalSearch" class="consulo.ide.impl.idea.codeInsight.navigation.actions.IncrementalSearchAction"/>
    <action id="AddToFavoritesPopup" class="consulo.ide.impl.idea.ide.favoritesTreeView.actions.AddToFavoritesPopupAction"/>
    <group id="AddToFavorites" class="consulo.ide.impl.idea.ide.favoritesTreeView.actions.AddToFavoritesActionGroup" popup="true"/>
    <group id="AddAllToFavorites" class="consulo.ide.impl.idea.ide.favoritesTreeView.actions.AddAllToFavoritesActionGroup"
           popup="true"/>
    <action id="AddNewFavoritesList" class="consulo.ide.impl.idea.ide.favoritesTreeView.actions.AddNewFavoritesListAction"/>
    <group id="SendToFavoritesGroup" class="consulo.ide.impl.idea.ide.favoritesTreeView.actions.SendToFavoritesGroup" popup="true"/>

    <action id="RunConfiguration" class="consulo.ide.impl.idea.execution.actions.RunConfigurationsComboBoxAction"/>
    <action id="ChooseRunConfiguration" class="consulo.ide.impl.idea.execution.actions.ChooseRunConfigurationPopupAction" text="Run..."
            description="Choose and run configuration" icon="consulo.platform.base.PlatformIconGroup@actions.execute"/>
    <action id="ChooseDebugConfiguration" class="consulo.ide.impl.idea.execution.actions.ChooseDebugConfigurationPopupAction"
            text="Debug..."
            description="Choose and debug configuration" icon="consulo.platform.base.PlatformIconGroup@actions.startdebugger"/>

    <group id="RunContextGroup" popup="false">
      <!-- A dynamic group filled with executor actions -->
      <group id="RunContextGroupInner"/>
      <separator/>
    </group>

    <group id="RunContextPopupGroup" popup="false">
      <reference ref="RunContextGroup"/>
    </group>

    <group id="LangCodeInsightActions">
      <action id="EditorSelectWord" class="consulo.ide.impl.idea.openapi.editor.actions.SelectWordAtCaretAction"/>
      <action id="EditorUnSelectWord" class="consulo.ide.impl.idea.openapi.editor.actions.UnselectWordAtCaretAction"/>

      <add-to-group group-id="EditorActions" anchor="last"/>
    </group>

    <action id="ClassNameCompletion" class="consulo.ide.impl.idea.codeInsight.completion.actions.ClassNameCompletionAction"/>

    <action id="ShowIntentionActions" class="consulo.ide.impl.idea.codeInsight.intention.actions.ShowIntentionActionsAction"
            icon="consulo.platform.base.PlatformIconGroup@actions.intentionbulb"/>

    <group id="ShowIntentionsGroup" compact="true">
      <reference ref="ShowIntentionActions"/>
      <separator/>
      <add-to-group group-id="EditorPopupMenu" anchor="first"/>
    </group>

    <action id="TogglePopupHints" class="consulo.ide.impl.idea.codeInsight.daemon.impl.TogglePopupHintsAction"/>
    <action id="FindModal" class="consulo.ide.impl.idea.openapi.editor.actions.FindAction"
            icon="consulo.platform.base.PlatformIconGroup@actions.menu_find"/>

    <action id="CodeInspection.OnEditor" class="consulo.ide.impl.idea.codeInspection.actions.CodeInspectionOnEditorAction"/>

    <action id="ActivateNavBar" class="consulo.ide.impl.idea.ide.navigationToolbar.ActivateNavigationBarAction" popup="true"/>

    <group id="CodeInsightEditorActions">
      <reference ref="LookupActions"/>
      <action id="EmacsStyleIndent" class="consulo.ide.impl.idea.codeInsight.editorActions.EmacsStyleIndentAction"/>
      <action id="EditorCodeBlockStart" class="consulo.ide.impl.idea.codeInsight.editorActions.CodeBlockStartAction"/>
      <action id="EditorCodeBlockEnd" class="consulo.ide.impl.idea.codeInsight.editorActions.CodeBlockEndAction"/>
      <action id="EditorMatchBrace" class="consulo.ide.impl.idea.codeInsight.editorActions.MatchBraceAction"/>
      <action id="EditorCodeBlockStartWithSelection"
              class="consulo.ide.impl.idea.codeInsight.editorActions.CodeBlockStartWithSelectionAction"/>
      <action id="EditorCodeBlockEndWithSelection"
              class="consulo.ide.impl.idea.codeInsight.editorActions.CodeBlockEndWithSelectionAction"/>
      <action id="EditorCompleteStatement" class="consulo.ide.impl.idea.codeInsight.editorActions.smartEnter.SmartEnterAction"/>

      <add-to-group group-id="EditorActions" anchor="last"/>
    </group>

    <!-- File -->

    <action id="ReloadFromDisk" class="consulo.ide.impl.idea.ide.actions.ReloadFromDiskAction">
      <!--
      <add-to-group group-id="FileMenu" anchor="after" relative-to-action="Synchronize"/>
      -->
    </action>


    <group id="PrintExportGroup">
      <separator/>
      <action id="ExportToHTML" class="consulo.ide.impl.idea.codeEditor.printing.ExportToHTMLAction"/>
      <action id="Print" class="consulo.ide.impl.idea.codeEditor.printing.PrintAction"
              icon="consulo.platform.base.PlatformIconGroup@general.print"/>
      <reference ref="AddToFavorites"/>

      <add-to-group group-id="FileMenu" anchor="after" relative-to-action="InvalidateCaches"/>
    </group>

    <action id="ChangeTemplateDataLanguage" class="consulo.ide.impl.psi.templateLanguages.ChangeTemplateDataLanguageAction">
      <add-to-group group-id="FileMenu" anchor="before" relative-to-action="ToggleReadOnlyAttribute"/>
    </action>

    <group id="PowerSaveGroup">
      <separator/>
      <action id="TogglePowerSave" class="consulo.ide.impl.idea.ide.actions.TogglePowerSaveAction"/>
      <add-to-group group-id="FileMenu" anchor="after" relative-to-action="ToggleReadOnlyAttribute"/>
    </group>

    <action id="CopyAbsolutePath" class="consulo.ide.impl.idea.ide.actions.CopyAbsolutePathProvider" use-shortcut-of="CopyPaths"/>
    <action id="CopyFileName" class="consulo.ide.impl.idea.ide.actions.CopyFileNameProvider"/>
    <action id="CopyPathWithLineNumber" class="consulo.ide.impl.idea.ide.actions.CopyFileWithLineNumberPathProvider"/>
    <action id="CopyContentRootPath" class="consulo.ide.impl.idea.ide.actions.CopyContentRootPathProvider"/>
    <action id="CopySourceRootPath" class="consulo.ide.impl.idea.ide.actions.CopySourceRootPathProvider"/>

    <group id="CopyReferencePopupGroup" class="consulo.ide.impl.idea.ide.actions.CopyReferencePopup" popup="true">
      <group id="CopyFileReference">
        <reference ref="CopyAbsolutePath"/>
        <reference ref="CopyFileName"/>
        <separator/>
        <reference ref="CopyPathWithLineNumber"/>
        <reference ref="CopyContentRootPath"/>
        <reference ref="CopySourceRootPath"/>
      </group>
      <separator/>
      <group id="CopyExternalReferenceGroup">
      </group>
      <add-to-group group-id="CutCopyPasteGroup" anchor="after" relative-to-action="CopyPaths"/>
      <add-to-group group-id="EditorTabPopupMenu" anchor="after" relative-to-action="CopyPaths"/>
    </group>

    <!-- Edit -->
    <action id="CopyReference" class="consulo.ide.impl.idea.ide.actions.CopyReferenceAction">
      <add-to-group group-id="CopyReferencePopupGroup" anchor="after" relative-to-action="CopyExternalReferenceGroup"/>
      <add-to-group group-id="EditorTabPopupMenu" anchor="after" relative-to-action="CopyPaths"/>
      <add-to-group group-id="Copy.Paste.Special" anchor="first"/>
    </action>

    <group id="EditSelectWordGroup">
      <reference ref="EditorSelectWord"/>
      <reference ref="EditorUnSelectWord"/>

      <add-to-group group-id="EditSelectGroup" anchor="last"/>
    </group>

    <group id="EditBookmarksGroup" popup="true">
      <action id="ToggleBookmark" class="consulo.ide.impl.idea.ide.bookmarks.actions.ToggleBookmarkAction"/>
      <action id="ToggleBookmarkWithMnemonic" class="consulo.ide.impl.idea.ide.bookmarks.actions.ToggleBookmarkWithMnemonicAction"/>
      <action id="ShowBookmarks" class="consulo.ide.impl.idea.ide.bookmarks.actions.BookmarksAction"/>
      <action id="GotoNextBookmark" class="consulo.ide.impl.idea.ide.bookmarks.actions.NextBookmarkAction"/>
      <action id="GotoPreviousBookmark" class="consulo.ide.impl.idea.ide.bookmarks.actions.PreviousBookmarkAction"/>
      <separator/>

      <add-to-group group-id="GoToMenu" anchor="after" relative-to-action="JumpToLastChange"/>
    </group>

    <group id="GoToCodeGroup">
      <separator/>
      <action id="SelectIn" class="consulo.ide.impl.idea.ide.actions.SelectInAction"/>
      <action id="ShowNavBar" class="consulo.ide.impl.idea.ide.navigationToolbar.ShowNavBarAction"/>
      <action id="GotoDeclaration" class="consulo.ide.impl.idea.codeInsight.navigation.actions.GotoDeclarationAction"/>
      <action id="GotoImplementation" class="consulo.ide.impl.idea.codeInsight.navigation.actions.GotoImplementationAction"/>
      <action id="GotoTypeDeclaration" class="consulo.ide.impl.idea.codeInsight.navigation.actions.GotoTypeDeclarationAction"/>
      <action id="GotoSuperMethod" class="consulo.ide.impl.idea.codeInsight.navigation.actions.GotoSuperAction"/>
      <action id="GotoTest" class="consulo.ide.impl.idea.testIntegration.GotoTestOrCodeAction"/>
      <action id="GotoRelated" class="consulo.ide.impl.idea.ide.actions.GotoRelatedFileAction"/>
      <separator/>
      <action id="FileStructurePopup" class="consulo.ide.impl.idea.ide.actions.ViewStructureAction"/>
      <action id="ShowFilePath" class="consulo.ide.impl.idea.ide.actions.ShowFilePathAction"/>
      <group id="HierarchyGroup">
        <action id="TypeHierarchy" class="consulo.ide.impl.idea.ide.hierarchy.actions.BrowseTypeHierarchyAction"/>
        <action id="MethodHierarchy" class="consulo.ide.impl.idea.ide.hierarchy.actions.BrowseMethodHierarchyAction"/>
        <action id="CallHierarchy" class="consulo.ide.impl.idea.ide.hierarchy.actions.BrowseCallHierarchyAction"/>
      </group>
      <separator/>

      <add-to-group group-id="GoToMenu" anchor="after" relative-to-action="EditBookmarksGroup"/>
    </group>

    <group id="GoToErrorGroup">
      <separator/>
      <action id="GotoNextError" class="consulo.ide.impl.idea.codeInsight.daemon.impl.actions.GotoNextErrorAction"/>
      <action id="GotoPreviousError" class="consulo.ide.impl.idea.codeInsight.daemon.impl.actions.GotoPreviousErrorAction"/>

      <add-to-group group-id="GoToMenu" anchor="after" relative-to-action="GoToCodeGroup"/>
    </group>

    <!-- View -->
    <group id="QuickActions">
      <separator/>
      <action id="QuickImplementations" class="consulo.ide.impl.idea.codeInsight.hint.actions.ShowImplementationsAction"/>
      <action id="QuickJavaDoc" class="consulo.ide.impl.idea.codeInsight.documentation.actions.ShowQuickDocInfoAction"/>

      <add-to-group group-id="ViewMenu" anchor="after" relative-to-action="ToolWindowsGroup"/>
    </group>

    <group id="CodeEditorBaseGroup">
      <group id="CodeEditorViewGroup">
        <action id="ExternalJavaDoc" class="consulo.ide.impl.idea.ide.actions.ExternalJavaDocAction"/>
        <action id="ParameterInfo" class="consulo.ide.impl.idea.codeInsight.hint.actions.ShowParameterInfoAction"/>
        <action id="ExpressionTypeInfo" class="consulo.ide.impl.idea.codeInsight.hint.actions.ShowExpressionTypeAction"/>
        <action id="EditorContextInfo" class="consulo.ide.impl.idea.codeInsight.hint.actions.ShowContainerInfoAction"/>
        <action id="ShowErrorDescription" class="consulo.ide.impl.idea.codeInsight.daemon.impl.actions.ShowErrorDescriptionAction"/>
      </group>
      <separator/>

      <add-to-group group-id="ViewMenu" relative-to-action="QuickActions" anchor="after"/>
    </group>

    <action id="FixDocComment" class="consulo.ide.impl.idea.codeInsight.editorActions.FixDocCommentAction"/>

    <action id="ViewNavigationBar" class="consulo.ide.impl.idea.ide.actions.ViewNavigationBarAction">
      <add-to-group group-id="UIToggleActions" relative-to-action="ViewStatusBar" anchor="after"/>
    </action>

    <action id="ViewImportPopups" class="consulo.ide.impl.idea.openapi.editor.actions.ToggleShowImportPopupsAction">
      <add-to-group group-id="EditorToggleActions"/>
    </action>

    <action id="ProjectViewChangeView" class="consulo.ide.impl.idea.ide.projectView.actions.ChangeProjectViewAction"/>

    <action id="RecentChanges" class="consulo.ide.impl.idea.history.integration.ui.actions.RecentChangesAction">
      <keyboard-shortcut first-keystroke="alt shift C" keymap="$default"/>
      <add-to-group group-id="ViewRecentActions" anchor="last"/>
    </action>

    <!-- Go To -->
    <group id="GoToTargetEx">
      <action id="GotoClass" class="consulo.ide.impl.idea.ide.actions.GotoClassAction"/>
      <action id="GotoFile" class="consulo.ide.impl.idea.ide.actions.GotoFileAction"/>
      <action id="GotoSymbol" class="consulo.ide.impl.idea.ide.actions.GotoSymbolAction"/>
      <action id="GotoCustomRegion" class="consulo.ide.impl.idea.lang.customFolding.GotoCustomRegionAction"/>

      <add-to-group group-id="GoToMenu" anchor="first"/>
    </group>

    <group id="GoToMenuEx">
      <separator/>
      <action id="MethodDown" class="consulo.ide.impl.idea.codeInsight.navigation.actions.MethodDownAction"/>
      <action id="MethodUp" class="consulo.ide.impl.idea.codeInsight.navigation.actions.MethodUpAction"/>
      <separator/>
      <add-to-group group-id="GoToMenu" anchor="after" relative-to-action="GoToPreviousError"/>
    </group>


    <!-- Code -->
    <group id="CodeMenu" popup="true">
      <reference ref="OverrideMethods"/>
      <reference ref="ImplementMethods"/>
      <reference ref="Generate"/>
      <separator/>
      <action id="SurroundWith" class="consulo.ide.impl.idea.codeInsight.generation.actions.SurroundWithAction"/>
      <action id="Unwrap" class="consulo.ide.impl.idea.codeInsight.unwrap.UnwrapAction"/>
      <separator/>

      <group id="CodeCompletionGroup" class="consulo.ide.impl.idea.codeInsight.completion.actions.CodeCompletionGroup" popup="true">
        <action id="CodeCompletion" class="consulo.ide.impl.idea.codeInsight.completion.actions.CodeCompletionAction"/>
        <action id="SmartTypeCompletion" class="consulo.ide.impl.idea.codeInsight.completion.actions.SmartCodeCompletionAction"/>
        <separator/>
        <action id="HippieCompletion" class="consulo.ide.impl.idea.codeInsight.completion.actions.HippieCompletionAction"/>
        <action id="HippieBackwardCompletion"
                class="consulo.ide.impl.idea.codeInsight.completion.actions.HippieBackwardCompletionAction"/>
      </group>

      <group id="FoldingGroup" popup="true">
        <action id="ExpandRegion" class="consulo.ide.impl.idea.codeInsight.folding.impl.actions.ExpandRegionAction"/>
        <action id="CollapseRegion" class="consulo.ide.impl.idea.codeInsight.folding.impl.actions.CollapseRegionAction"/>
        <separator/>
        <action id="ExpandAllRegions" class="consulo.ide.impl.idea.codeInsight.folding.impl.actions.ExpandAllRegionsAction"/>
        <action id="CollapseAllRegions" class="consulo.ide.impl.idea.codeInsight.folding.impl.actions.CollapseAllRegionsAction"/>
        <separator/>
        <group id="LanguageSpecificFoldingGroup">
          <action id="ExpandDocComments" class="consulo.ide.impl.idea.codeInsight.folding.impl.actions.ExpandDocCommentsAction"/>
          <action id="CollapseDocComments"
                  class="consulo.ide.impl.idea.codeInsight.folding.impl.actions.CollapseDocCommentsAction"/>
        </group>
        <separator/>
        <action id="CollapseSelection" class="consulo.ide.impl.idea.codeInsight.folding.impl.actions.CollapseSelectionAction"/>
        <action id="CollapseBlock" class="consulo.ide.impl.idea.codeInsight.folding.impl.actions.CollapseBlockAction"/>
      </group>

      <separator/>

      <action id="InsertLiveTemplate" class="consulo.ide.impl.idea.codeInsight.template.impl.actions.ListTemplatesAction"/>
      <action id="SurroundWithLiveTemplate"
              class="consulo.ide.impl.idea.codeInsight.template.impl.actions.SurroundWithTemplateAction"/>
      <separator/>

      <group id="CommentGroup">
        <action id="CommentByLineComment" class="consulo.ide.impl.idea.codeInsight.generation.actions.CommentByLineCommentAction"/>
        <action id="CommentByBlockComment"
                class="consulo.ide.impl.idea.codeInsight.generation.actions.CommentByBlockCommentAction"/>
      </group>

      <group id="CodeFormatGroup">
        <action id="ReformatCode" class="consulo.ide.impl.idea.codeInsight.actions.ReformatCodeAction"/>
        <action id="AutoIndentLines" class="consulo.ide.impl.idea.codeInsight.generation.actions.AutoIndentLinesAction"/>
        <action id="OptimizeImports" class="consulo.ide.impl.idea.codeInsight.actions.OptimizeImportsAction"/>
        <action id="RearrangeCode"
                class="consulo.ide.impl.idea.application.options.codeStyle.arrangement.action.RearrangeCodeAction"/>
      </group>

      <separator/>
      <action id="MoveStatementDown" class="consulo.ide.impl.idea.codeInsight.editorActions.moveUpDown.MoveStatementDownAction"/>
      <action id="MoveStatementUp" class="consulo.ide.impl.idea.codeInsight.editorActions.moveUpDown.MoveStatementUpAction"/>
      <action id="MoveElementLeft" class="consulo.ide.impl.idea.codeInsight.editorActions.moveLeftRight.MoveElementLeftAction"/>
      <action id="MoveElementRight" class="consulo.ide.impl.idea.codeInsight.editorActions.moveLeftRight.MoveElementRightAction"/>
      <action id="MoveLineDown" class="consulo.ide.impl.idea.codeInsight.editorActions.moveUpDown.MoveLineDownAction"/>
      <action id="MoveLineUp" class="consulo.ide.impl.idea.codeInsight.editorActions.moveUpDown.MoveLineUpAction"/>
      <separator/>
      <add-to-group group-id="MainMenu" anchor="after" relative-to-action="GoToMenu"/>
    </group>

    <!-- Refactor -->
    <group id="RefactoringMenu" popup="true">
      <action id="Refactorings.QuickListPopupAction"
              class="consulo.ide.impl.idea.refactoring.actions.RefactoringQuickListPopupAction"
              text="Refactor This..." description="Context aware popup with list of refactoring actions"/>
      <action id="RenameElement" class="consulo.language.editor.refactoring.rename.RenameElementAction"/>
      <action id="ChangeSignature" class="consulo.ide.impl.idea.refactoring.actions.ChangeSignatureAction"/>
      <separator/>
      <action id="Move" class="consulo.ide.impl.idea.refactoring.actions.MoveAction"/>
      <action id="CopyElement" class="consulo.ide.impl.idea.ide.actions.CopyElementAction"/>
      <action id="CloneElement" class="consulo.ide.impl.idea.ide.actions.CloneElementAction"/>
      <action id="SafeDelete" class="consulo.ide.impl.idea.refactoring.actions.SafeDeleteAction"/>
      <separator/>
      <group id="IntroduceActionsGroup" popup="true">
        <action id="IntroduceVariable" class="consulo.ide.impl.idea.refactoring.actions.IntroduceVariableAction"/>
        <action id="IntroduceConstant" class="consulo.ide.impl.idea.refactoring.actions.IntroduceConstantAction"/>
        <action id="IntroduceField" class="consulo.ide.impl.idea.refactoring.actions.IntroduceFieldAction"/>
        <action id="IntroduceParameter" class="consulo.ide.impl.idea.refactoring.actions.IntroduceParameterAction"/>
        <separator/>
        <action id="ExtractMethod" class="consulo.ide.impl.idea.refactoring.actions.ExtractMethodAction"/>
        <separator/>
        <action id="ExtractClass" class="consulo.ide.impl.idea.refactoring.actions.ExtractClassAction"/>
        <action id="ExtractInclude" class="consulo.ide.impl.idea.refactoring.actions.ExtractIncludeAction"/>
        <action id="ExtractInterface" class="consulo.ide.impl.idea.refactoring.actions.ExtractInterfaceAction"/>
        <action id="ExtractSuperclass" class="consulo.ide.impl.idea.refactoring.actions.ExtractSuperclassAction"/>
        <action id="ExtractModule" class="consulo.ide.impl.idea.refactoring.actions.ExtractModuleAction"/>
      </group>

      <action id="Inline" class="consulo.ide.impl.idea.refactoring.actions.InlineAction"/>
      <separator/>
      <action id="MembersPullUp" class="consulo.ide.impl.idea.refactoring.actions.PullUpAction"/>
      <action id="MemberPushDown" class="consulo.ide.impl.idea.refactoring.actions.PushDownAction"/>
      <add-to-group group-id="MainMenu" anchor="after" relative-to-action="CodeMenu"/>
    </group>

    <!-- Run -->
    <group id="RunMenu" popup="true">
      <group id="RunnerActions"/>
      <reference ref="ChooseRunConfiguration"/>
      <reference ref="ChooseDebugConfiguration"/>
      <action id="editRunConfigurations" class="consulo.ide.impl.idea.execution.actions.EditRunConfigurationsAction"/>
      <action id="Stop" class="consulo.execution.impl.internal.action.StopAction"
              icon="consulo.platform.base.PlatformIconGroup@actions.suspend"/>
      <action id="StopBackgroundProcesses" class="consulo.execution.impl.internal.action.StopBackgroundProcessesAction"/>
      <action id="ShowLiveRunConfigurations" class="consulo.ide.impl.idea.execution.actions.ShowRunningListAction"/>

      <add-to-group group-id="MainMenu" anchor="after" relative-to-action="RefactoringMenu"/>
    </group>


    <!-- Tools -->
    <group id="ToolsBasicGroup">
      <action id="SaveAsTemplate" class="consulo.ide.impl.idea.codeInsight.template.actions.SaveAsTemplateAction"/>
      <action id="SaveFileAsTemplate" class="consulo.ide.impl.idea.ide.actions.SaveFileAsTemplateAction"/>
      <separator/>

      <add-to-group group-id="ToolsMenu" anchor="first"/>

      <action id="IdeScriptingConsole" class="consulo.ide.impl.idea.execution.console.RunIdeConsoleAction"/>
    </group>

    <action id="NewScratchBuffer" class="consulo.ide.impl.idea.ide.scratch.ScratchFileActions$NewBufferAction"/>
    <action id="Scratch.ChangeLanguage" class="consulo.ide.impl.idea.ide.scratch.ScratchFileActions$LanguageAction">
      <add-to-group group-id="EditorPopupMenu"/>
    </action>

    <group id="ExternalToolsGroup" class="consulo.ide.impl.idea.tools.ExternalToolsGroup">
      <add-to-group group-id="ToolsMenu" anchor="last"/>
    </group>

    <group id="NewGroup" popup="true">
      <action id="NewFile" class="consulo.ide.action.CreateFileAction"/>
      <action id="NewScratchFile" class="consulo.ide.impl.idea.ide.scratch.ScratchFileActions$NewFileAction"/>
      <action id="NewDir" class="consulo.ide.impl.idea.ide.actions.CreateDirectoryOrPackageAction"/>
      <separator/>
      <action id="NewFromTemplate" class="consulo.ide.impl.idea.ide.fileTemplates.actions.CreateFromTemplateGroup"/>
    </group>

    <group id="NewGroup1">
      <add-to-group group-id="NewGroup" anchor="first"/>
    </group>

    <group id="WeighingNewGroup" class="consulo.ide.impl.idea.ide.actions.WeighingNewActionGroup"/>


    <!-- Toolbar -->
    <!--
    <group id="ToolbarNewElement">
      <action id="NewElementToolbarAction" class="consulo.ide.impl.idea.ide.actions.NewElementToolbarAction" icon="/general/add.png"/>
      <add-to-group group-id="MainToolBar" anchor="first"/>
    </group>
    -->

    <group id="ToolbarFindGroup">
      <separator/>

      <reference ref="Find"/>
      <reference ref="Replace"/>

      <add-to-group group-id="MainToolBar" relative-to-action="$Paste" anchor="after"/>
    </group>

    <group id="ToolbarRunGroup">
      <separator/>
      <reference ref="RunConfiguration"/>
      <reference ref="RunnerActions"/>
      <reference ref="Stop"/>
      <add-to-group group-id="MainToolBar" relative-to-action="Forward" anchor="after"/>
    </group>

    <group id="NavBarToolBarOthers"/>

    <group id="NavBarToolBar">
      <reference ref="ToolbarRunGroup"/>
      <separator/>
      <reference ref="NavBarVcsGroup"/>
      <separator/>
      <reference id="NavBarToolBarOthers"/>
      <separator/>
      <reference ref="ShowProjectStructureSettings"/>
      <separator/>
      <reference ref="SearchEverywhere"/>
      <reference ref="SettingsEntryPoint"/>
    </group>

    <group id="Bookmarks">
      <reference ref="ToggleBookmark"/>
      <reference ref="ShowBookmarks"/>
      <reference ref="GotoNextBookmark"/>
      <reference ref="GotoPreviousBookmark"/>

      <action id="GotoBookmark0" class="consulo.ide.impl.idea.ide.bookmarks.actions.GotoBookmark0Action"/>
      <action id="GotoBookmark1" class="consulo.ide.impl.idea.ide.bookmarks.actions.GotoBookmark1Action"/>
      <action id="GotoBookmark2" class="consulo.ide.impl.idea.ide.bookmarks.actions.GotoBookmark2Action"/>
      <action id="GotoBookmark3" class="consulo.ide.impl.idea.ide.bookmarks.actions.GotoBookmark3Action"/>
      <action id="GotoBookmark4" class="consulo.ide.impl.idea.ide.bookmarks.actions.GotoBookmark4Action"/>
      <action id="GotoBookmark5" class="consulo.ide.impl.idea.ide.bookmarks.actions.GotoBookmark5Action"/>
      <action id="GotoBookmark6" class="consulo.ide.impl.idea.ide.bookmarks.actions.GotoBookmark6Action"/>
      <action id="GotoBookmark7" class="consulo.ide.impl.idea.ide.bookmarks.actions.GotoBookmark7Action"/>
      <action id="GotoBookmark8" class="consulo.ide.impl.idea.ide.bookmarks.actions.GotoBookmark8Action"/>
      <action id="GotoBookmark9" class="consulo.ide.impl.idea.ide.bookmarks.actions.GotoBookmark9Action"/>

      <action id="ToggleBookmark0" class="consulo.ide.impl.idea.ide.bookmarks.actions.ToggleBookmark0Action"/>
      <action id="ToggleBookmark1" class="consulo.ide.impl.idea.ide.bookmarks.actions.ToggleBookmark1Action"/>
      <action id="ToggleBookmark2" class="consulo.ide.impl.idea.ide.bookmarks.actions.ToggleBookmark2Action"/>
      <action id="ToggleBookmark3" class="consulo.ide.impl.idea.ide.bookmarks.actions.ToggleBookmark3Action"/>
      <action id="ToggleBookmark4" class="consulo.ide.impl.idea.ide.bookmarks.actions.ToggleBookmark4Action"/>
      <action id="ToggleBookmark5" class="consulo.ide.impl.idea.ide.bookmarks.actions.ToggleBookmark5Action"/>
      <action id="ToggleBookmark6" class="consulo.ide.impl.idea.ide.bookmarks.actions.ToggleBookmark6Action"/>
      <action id="ToggleBookmark7" class="consulo.ide.impl.idea.ide.bookmarks.actions.ToggleBookmark7Action"/>
      <action id="ToggleBookmark8" class="consulo.ide.impl.idea.ide.bookmarks.actions.ToggleBookmark8Action"/>
      <action id="ToggleBookmark9" class="consulo.ide.impl.idea.ide.bookmarks.actions.ToggleBookmark9Action"/>

    </group>

    <group id="ProjectViewPopupMenuRefactoringGroup">
      <reference ref="RefactoringMenu"/>
    </group>

    <group id="ProjectViewPopupMenuModifyGroup">
      <reference ref="$Delete"/>
      <group id="MarkFileAs">
        <action id="OverrideFileTypeAction" class="consulo.ide.impl.idea.openapi.file.exclude.OverrideFileTypeAction"/>
        <action id="ReverteOverrideFileTypeAction"
                class="consulo.ide.impl.idea.openapi.file.exclude.ReverteOverrideFileTypeAction"/>
      </group>
    </group>

    <group id="ProjectViewPopupMenuRunGroup">
      <reference ref="RunContextPopupGroup"/>
    </group>

    <group id="ProjectViewPopupMenuSettingsGroup">
      <group id="MarkRootGroup" class="consulo.ide.impl.idea.ide.projectView.actions.MarkRootGroup" popup="true">
      </group>
    </group>

    <group id="ProjectViewPopupMenu">
      <reference ref="WeighingNewGroup"/>
      <reference ref="AssociateWithFileType"/>
      <separator/>
      <reference ref="CutCopyPasteGroup"/>
      <action id="ProjectViewEditSource" use-shortcut-of="EditSource"
              class="consulo.ide.impl.idea.ide.actions.ProjectViewEditSourceAction"/>
      <separator/>
      <reference ref="FindUsages"/>
      <reference ref="FindInPath"/>
      <reference ref="ReplaceInPath"/>
      <separator/>
      <reference ref="ProjectViewPopupMenuRefactoringGroup"/>
      <separator/>
      <reference ref="AddToFavorites"/>
      <separator/>
      <reference ref="ProjectViewPopupMenuModifyGroup"/>
      <separator/>
      <reference ref="ProjectViewPopupMenuRunGroup"/>
      <separator/>
      <reference ref="VersionControlsGroup"/>
      <action id="SynchronizeCurrentFile" class="consulo.ide.impl.idea.ide.actions.SynchronizeCurrentFileAction"
              icon="consulo.platform.base.PlatformIconGroup@actions.refresh"/>
      <separator/>
      <action id="GoToLinkTarget" class="consulo.ide.impl.idea.ide.actions.GoToLinkTargetAction"/>
      <separator/>
      <reference ref="CompareTwoFiles"/>
      <reference ref="CompareFileWithEditor"/>
      <separator/>
      <reference ref="ExternalToolsGroup"/>
      <separator/>
      <reference ref="ProjectViewPopupMenuSettingsGroup"/>
    </group>

    <group id="Bom.Group">
      <action id="AddBom" class="consulo.ide.impl.idea.openapi.editor.actions.AddBomAction"/>
      <action id="RemoveBom" class="consulo.ide.impl.idea.openapi.editor.actions.RemoveBomAction"/>
      <add-to-group group-id="FilePropertiesGroup" anchor="after" relative-to-action="ChangeFileEncodingAction"/>
    </group>

    <group id="RevealGroup" popup="true">
      <action id="RevealIn" class="consulo.ide.impl.idea.ide.actions.RevealFileAction"/>
      <reference ref="ShowFilePath"/>

      <add-to-group group-id="RunContextPopupGroup" anchor="last"/>
    </group>

    <group id="NavbarPopupMenu">
      <reference ref="WeighingNewGroup"/>
      <reference ref="AssociateWithFileType"/>
      <separator/>
      <reference ref="CutCopyPasteGroup"/>
      <reference ref="EditSource"/>
      <separator/>
      <reference ref="FindUsages"/>
      <reference ref="FindInPath"/>
      <reference ref="ReplaceInPath"/>
      <separator/>
      <reference ref="ProjectViewPopupMenuRefactoringGroup"/>
      <separator/>
      <reference ref="AddToFavorites"/>
      <separator/>
      <reference ref="ProjectViewPopupMenuModifyGroup"/>
      <separator/>
      <reference ref="ProjectViewPopupMenuRunGroup"/>
      <separator/>
      <reference ref="VersionControlsGroup"/>
      <reference ref="SynchronizeCurrentFile"/>
      <separator/>
      <reference ref="ExternalToolsGroup"/>
      <separator/>
      <reference ref="ProjectViewPopupMenuSettingsGroup"/>
    </group>

    <group id="FavoritesViewPopupMenu">
      <reference ref="NewGroup"/>
      <reference ref="AssociateWithFileType"/>
      <separator/>
      <reference ref="CutCopyPasteGroup"/>
      <reference ref="EditSource"/>
      <separator/>
      <reference ref="FindUsages"/>
      <reference ref="FindInPath"/>
      <reference ref="ReplaceInPath"/>
      <separator/>
      <reference ref="ProjectViewPopupMenuRefactoringGroup"/>
      <separator/>
      <action id="RenameFavoritesList" class="consulo.ide.impl.idea.ide.favoritesTreeView.actions.RenameFavoritesListAction"
              use-shortcut-of="RenameElement"/>
      <action id="RemoveFromFavorites" class="consulo.ide.impl.idea.ide.favoritesTreeView.actions.DeleteFromFavoritesAction"/>
      <action id="EditFavorites" class="consulo.ide.impl.idea.ide.favoritesTreeView.actions.EditFavoritesAction"/>
      <reference ref="AddToFavorites"/>
      <reference ref="SendToFavoritesGroup"/>
      <separator/>
      <reference ref="ProjectViewPopupMenuModifyGroup"/>
      <separator/>
      <reference ref="ProjectViewPopupMenuRunGroup"/>
      <separator/>
      <reference ref="VersionControlsGroup"/>
      <reference ref="SynchronizeCurrentFile"/>
      <separator/>
      <reference ref="RevealIn"/>
      <reference ref="ShowFilePath"/>
      <separator/>
      <reference ref="CompareTwoFiles"/>
      <reference ref="CompareFileWithEditor"/>
      <separator/>
      <reference ref="ExternalToolsGroup"/>
      <separator/>
      <reference ref="ProjectViewPopupMenuSettingsGroup"/>
    </group>

    <group id="ScopeViewPopupMenu">
      <reference ref="ProjectViewPopupMenu"/>
      <separator/>
      <action id="ScopeView.EditScopes" class="consulo.ide.impl.idea.ide.scopeView.EditScopesAction"/>
    </group>

    <group id="StructureViewPopupMenu">
      <reference ref="EditSource"/>
      <separator/>
      <reference ref="FindUsages"/>
      <reference ref="RefactoringMenu"/>
      <separator/>
      <reference ref="AddToFavorites"/>
      <separator/>
      <reference ref="CutCopyPasteGroup"/>
      <separator/>
      <reference ref="RunContextPopupGroup"/>
      <reference ref="VersionControlsGroup"/>
      <separator/>
      <reference ref="CompareTwoFiles"/>
    </group>

    <group id="EditorPopupMenu1">
      <separator/>
      <reference ref="FindUsages"/>
      <reference ref="RefactoringMenu"/>
      <separator/>
      <reference ref="FoldingGroup"/>
      <separator/>

      <add-to-group group-id="EditorPopupMenu" relative-to-action="EditorToggleColumnMode" anchor="after"/>
    </group>

    <group id="EditorLangPopupMenu">
      <separator/>
      <group id="EditorPopupMenu.GoTo" popup="true">
        <reference ref="ShowNavBar"/>
        <reference ref="GotoDeclaration"/>
        <reference ref="GotoImplementation"/>
        <reference ref="GotoTypeDeclaration"/>
        <reference ref="GotoSuperMethod"/>
        <reference ref="GotoTest"/>
      </group>
      <reference ref="Generate"/>
      <separator/>

      <group id="EditorPopupMenu.Run">
        <reference ref="RunContextPopupGroup"/>
      </group>
      <separator/>
      <reference ref="VersionControlsGroup"/>
      <separator/>
      <reference ref="ExternalToolsGroup"/>

      <add-to-group group-id="EditorPopupMenu" relative-to-action="CompareClipboardWithSelection" anchor="before"/>
    </group>

    <group id="EditorTabPopupMenuEx">
      <separator/>
      <reference ref="AddToFavorites"/>
      <reference ref="AddAllToFavorites"/>
      <separator/>
      <reference ref="RunContextPopupGroup"/>
      <reference ref="VersionControlsGroup"/>
      <separator/>
      <reference ref="ExternalToolsGroup"/>

      <add-to-group group-id="EditorTabPopupMenu" anchor="last"/>
    </group>

    <reference ref="ChangeTemplateDataLanguage">
      <add-to-group group-id="EditorPopupMenu" anchor="before" relative-to-action="ToggleReadOnlyAttribute"/>
    </reference>

    <group id="UsageView.Popup">
      <action id="UsageView.Rerun" class="consulo.ide.impl.idea.usages.actions.RerunSearchAction"
              icon="consulo.platform.base.PlatformIconGroup@actions.rerun" use-shortcut-of="Rerun"/>
      <separator/>
      <reference ref="EditSource"/>
      <reference ref="OpenInRightSplit"/>
      <action id="UsageView.Include" class="consulo.ide.impl.idea.usages.actions.IncludeUsageAction"/>
      <action id="UsageView.Exclude" class="consulo.ide.impl.idea.usages.actions.ExcludeUsageAction" use-shortcut-of="$Delete"/>
      <separator/>
      <action id="UsageView.ShowRecentFindUsages" class="consulo.ide.impl.idea.find.impl.ShowRecentFindUsagesAction"
              icon="consulo.platform.base.PlatformIconGroup@actions.back"
              use-shortcut-of="RecentFiles"/>
    </group>

    <action id="NewElementSamePlace" class="consulo.ide.impl.idea.ide.actions.NewElementSamePlaceAction"/>

    <action id="ChangeCodeStyleScheme" class="consulo.ide.impl.idea.ide.actions.QuickChangeCodeStyleSchemeAction">
      <add-to-group group-id="ChangeScheme" anchor="after" relative-to-action="ChangeColorScheme"/>
    </action>

    <action id="TypeHierarchyBase.BaseOnThisType" text="Base on This Type"
            class="consulo.ide.impl.idea.ide.hierarchy.TypeHierarchyBrowserBase$BaseOnThisTypeAction"/>
    <action id="TypeHierarchy.Class" class="consulo.ide.impl.idea.ide.hierarchy.ViewClassHierarchyAction"/>
    <action id="TypeHierarchy.Subtypes" class="consulo.ide.impl.idea.ide.hierarchy.ViewSubtypesHierarchyAction"/>
    <action id="TypeHierarchy.Supertypes" class="consulo.ide.impl.idea.ide.hierarchy.ViewSupertypesHierarchyAction"/>

    <action id="EditBreakpoint" class="consulo.ide.impl.idea.xdebugger.impl.actions.EditBreakpointAction"/>
    <group id="DebugMainMenu">
      <separator/>
      <action id="StepOver" class="consulo.ide.impl.idea.xdebugger.impl.actions.StepOverAction"
              icon="consulo.platform.base.PlatformIconGroup@actions.traceover"/>
      <action id="ForceStepOver" class="consulo.ide.impl.idea.xdebugger.impl.actions.ForceStepOverAction"
              icon="consulo.platform.base.PlatformIconGroup@debugger.actions.force_step_over"/>
      <action id="StepInto" class="consulo.ide.impl.idea.xdebugger.impl.actions.StepIntoAction"
              icon="consulo.platform.base.PlatformIconGroup@actions.traceinto"/>
      <action id="ForceStepInto" class="consulo.ide.impl.idea.xdebugger.impl.actions.ForceStepIntoAction"
              icon="consulo.platform.base.PlatformIconGroup@debugger.actions.force_step_into"/>
      <action id="SmartStepInto" class="consulo.ide.impl.idea.xdebugger.impl.actions.SmartStepIntoAction"
              icon="consulo.platform.base.PlatformIconGroup@actions.traceinto"/>
      <action id="StepOut" class="consulo.ide.impl.idea.xdebugger.impl.actions.StepOutAction"
              icon="consulo.platform.base.PlatformIconGroup@actions.stepout"/>
      <action id="RunToCursor" class="consulo.ide.impl.idea.xdebugger.impl.actions.RunToCursorAction"
              icon="consulo.platform.base.PlatformIconGroup@actions.runtocursor"/>
      <action id="ForceRunToCursor" class="consulo.ide.impl.idea.xdebugger.impl.actions.ForceRunToCursorAction"
              icon="consulo.platform.base.PlatformIconGroup@debugger.actions.force_run_to_cursor"/>
      <action id="Pause" class="consulo.ide.impl.idea.xdebugger.impl.actions.PauseAction"
              icon="consulo.platform.base.PlatformIconGroup@actions.pause"/>
      <action id="Resume" class="consulo.ide.impl.idea.xdebugger.impl.actions.ResumeAction"
              icon="consulo.platform.base.PlatformIconGroup@actions.resume"/>
      <separator/>
      <action id="EvaluateExpression" class="consulo.ide.impl.idea.xdebugger.impl.actions.EvaluateAction"
              icon="consulo.platform.base.PlatformIconGroup@debugger.evaluateexpression"/>
      <action id="QuickEvaluateExpression" class="consulo.ide.impl.idea.xdebugger.impl.actions.QuickEvaluateAction"/>
      <action id="ShowExecutionPoint" class="consulo.ide.impl.idea.xdebugger.impl.actions.ShowExecutionPointAction"
              icon="consulo.platform.base.PlatformIconGroup@debugger.showcurrentframe"/>
      <separator/>
      <action id="ToggleLineBreakpoint" class="consulo.ide.impl.idea.xdebugger.impl.actions.ToggleLineBreakpointAction"/>
      <action id="ToggleTemporaryLineBreakpoint"
              class="consulo.ide.impl.idea.xdebugger.impl.actions.ToggleTemporaryLineBreakpointAction"/>
      <action id="ViewBreakpoints" class="consulo.ide.impl.idea.xdebugger.impl.actions.ViewBreakpointsAction"
              icon="consulo.platform.base.PlatformIconGroup@debugger.viewbreakpoints"/>
      <separator/>

      <add-to-group group-id="RunMenu" anchor="last"/>
    </group>

    <action id="Debugger.AddToWatch" class="consulo.ide.impl.idea.xdebugger.impl.actions.AddToWatchesAction"
            icon="consulo.platform.base.PlatformIconGroup@debugger.addtowatch"/>
    <action id="Debugger.EvaluateInConsole" class="consulo.ide.impl.idea.xdebugger.impl.actions.EvaluateInConsoleAction"/>

    <group id="EditorPopupMenuDebug">
      <separator/>
      <reference ref="EvaluateExpression"/>
      <reference ref="RunToCursor"/>
      <reference ref="ForceRunToCursor"/>
      <reference ref="Debugger.AddToWatch"/>
      <reference ref="Debugger.EvaluateInConsole"/>
      <separator/>

      <add-to-group group-id="EditorLangPopupMenu" relative-to-action="EditorPopupMenu.Run" anchor="before"/>
    </group>


    <group id="XDebugger.Actions">
      <action id="XDebugger.SetValue" class="consulo.ide.impl.idea.xdebugger.impl.ui.tree.actions.XSetValueAction"/>
      <action id="XDebugger.CopyValue" class="consulo.ide.impl.idea.xdebugger.impl.ui.tree.actions.XCopyValueAction"/>
      <action id="XDebugger.CompareValueWithClipboard"
              class="consulo.ide.impl.idea.xdebugger.impl.ui.tree.actions.XCompareWithClipboardAction"/>
      <action id="XDebugger.CopyName" class="consulo.ide.impl.idea.xdebugger.impl.ui.tree.actions.XCopyNameAction"/>
      <action id="XDebugger.Inspect" class="consulo.ide.impl.idea.xdebugger.impl.ui.tree.actions.XInspectAction"/>
      <action id="XDebugger.JumpToSource" class="consulo.ide.impl.idea.xdebugger.impl.ui.tree.actions.XJumpToSourceAction"/>
      <action id="XDebugger.JumpToTypeSource" class="consulo.ide.impl.idea.xdebugger.impl.ui.tree.actions.XJumpToTypeSourceAction"/>

      <action id="Debugger.Tree.AddToWatches" class="consulo.ide.impl.idea.xdebugger.impl.ui.tree.actions.XAddToWatchesTreeAction"
              icon="consulo.platform.base.PlatformIconGroup@debugger.addtowatch"/>
      <action id="Debugger.Tree.EvaluateInConsole"
              class="consulo.ide.impl.idea.xdebugger.impl.ui.tree.actions.EvaluateInConsoleFromTreeAction"/>

      <action id="XDebugger.NewWatch" class="consulo.ide.impl.idea.xdebugger.impl.frame.actions.XNewWatchAction"
              icon="consulo.platform.base.PlatformIconGroup@debugger.addtowatch"/>
      <action id="XDebugger.EditWatch" class="consulo.ide.impl.idea.xdebugger.impl.frame.actions.XEditWatchAction"/>
      <action id="XDebugger.CopyWatch" class="consulo.ide.impl.idea.xdebugger.impl.frame.actions.XCopyWatchAction"
              icon="consulo.platform.base.PlatformIconGroup@actions.copy" text="Copy Watch"/>
      <action id="XDebugger.RemoveWatch" class="consulo.ide.impl.idea.xdebugger.impl.frame.actions.XRemoveWatchAction"
              icon="consulo.platform.base.PlatformIconGroup@actions.cancel"/>
      <action id="XDebugger.SwitchWatchesInVariables"
              class="consulo.ide.impl.idea.xdebugger.impl.frame.actions.XSwitchWatchesInVariables"
              icon="consulo.platform.base.PlatformIconGroup@debugger.watch"/>
      <action id="XDebugger.RemoveAllWatches" class="consulo.ide.impl.idea.xdebugger.impl.frame.actions.XRemoveAllWatchesAction"/>
      <action id="XDebugger.MuteBreakpoints" class="consulo.ide.impl.idea.xdebugger.impl.actions.MuteBreakpointAction"
              icon="consulo.platform.base.PlatformIconGroup@debugger.mutebreakpoints"/>
      <action id="XDebugger.ToggleSortValues" class="consulo.ide.impl.idea.xdebugger.impl.ui.tree.actions.SortValuesToggleAction"
              icon="consulo.platform.base.PlatformIconGroup@objectbrowser.sorted"/>
      <action id="Debugger.MarkObject" class="consulo.ide.impl.idea.xdebugger.impl.actions.MarkObjectAction"/>
      <action id="Debugger.FocusOnBreakpoint" class="consulo.ide.impl.idea.xdebugger.impl.actions.FocusOnBreakpointAction"/>
      <action id="Debugger.ShowReferring" class="consulo.ide.impl.idea.xdebugger.impl.ui.tree.actions.ShowReferringObjectsAction"/>
    </group>

    <group id="XDebugger.ToolWindow.TopToolbar">
      <reference ref="ShowExecutionPoint"/>
      <separator/>
      <reference ref="StepOver"/>
      <reference ref="StepInto"/>
      <reference ref="ForceStepInto"/>
      <reference ref="StepOut"/>
      <reference ref="RunToCursor"/>
      <separator/>
      <reference ref="EvaluateExpression"/>
    </group>

    <group id="XDebugger.ToolWindow.LeftToolbar">
      <separator/>
      <reference ref="Resume"/>
      <reference ref="Pause"/>
      <reference ref="Stop"/>
      <separator/>
      <reference ref="ViewBreakpoints"/>
      <reference ref="XDebugger.MuteBreakpoints"/>
    </group>

    <group id="XDebugger.ValueGroup" popup="false">
      <reference ref="XDebugger.Inspect"/>
      <reference ref="Debugger.MarkObject"/>
      <reference ref="XDebugger.SetValue"/>
      <reference ref="XDebugger.CopyValue"/>
      <reference ref="XDebugger.CompareValueWithClipboard"/>
      <reference ref="XDebugger.CopyName"/>
      <separator/>
      <reference ref="EvaluateExpression"/>
      <reference ref="Debugger.Tree.EvaluateInConsole"/>
      <reference ref="Debugger.Tree.AddToWatches"/>
      <reference ref="Debugger.ShowReferring"/>
      <separator/>
      <reference ref="XDebugger.JumpToSource"/>
      <reference ref="XDebugger.JumpToTypeSource"/>
      <separator/>
    </group>

    <group id="XDebugger.Evaluation.Dialog.Tree.Popup">
      <reference ref="XDebugger.ValueGroup"/>
    </group>

    <group id="XDebugger.Frames.Tree.Popup">
    </group>

    <group id="XDebugger.Frames.TopToolbar">
      <action id="Debugger.ShowLibraryFrames" class="consulo.ide.impl.idea.xdebugger.impl.actions.ShowLibraryFramesAction"/>
    </group>

    <group id="XDebugger.Variables.Tree.Popup">
      <reference ref="XDebugger.ValueGroup"/>
    </group>

    <group id="XDebugger.Variables.Tree.Toolbar">
    </group>

    <group id="XDebugger.Watches.Tree.Popup">
      <reference ref="XDebugger.NewWatch"/>
      <reference ref="XDebugger.RemoveWatch"/>
      <reference ref="XDebugger.RemoveAllWatches"/>
      <reference ref="XDebugger.EditWatch"/>
      <reference ref="XDebugger.ValueGroup"/>
    </group>

    <group id="XDebugger.Watches.Tree.Toolbar">
      <reference ref="XDebugger.NewWatch"/>
      <reference ref="XDebugger.RemoveWatch"/>
    </group>

    <group id="XDebugger.Inspect.Tree.Popup">
      <reference ref="XDebugger.ValueGroup"/>
    </group>

    <group id="XDebugger.Value.Hint.Tree.Popup">
      <reference ref="XDebugger.ValueGroup"/>
    </group>

    <group id="XDebugger.Settings" icon="consulo.platform.base.PlatformIconGroup@general.gearplain" popup="true">
      <action id="XDebugger.Inline" class="consulo.ide.impl.idea.xdebugger.impl.actions.UseInlineDebuggerAction"/>
      <separator/>
      <reference ref="XDebugger.ToggleSortValues"/>
      <!--<action id="XDebugger.AutoTooltip" class="consulo.ide.impl.idea.xdebugger.impl.actions.ValueTooltipAutoShowAction"/>-->
      <!--<action id="XDebugger.AutoTooltipOnSelection" class="consulo.ide.impl.idea.xdebugger.impl.actions.ValueTooltipAutoShowOnSelectionAction"/>-->
      <separator/>
      <action id="XDebugger.UnmuteOnStop" class="consulo.ide.impl.idea.xdebugger.impl.actions.UnmuteOnStopAction"/>
    </group>

    <group id="RunnerLayoutActions">
      <group id="Runner.Layout">
        <action id="Runner.RestoreLayout" class="consulo.execution.impl.internal.ui.layout.action.RestoreLayoutAction"
                icon="consulo.platform.base.PlatformIconGroup@debugger.restorelayout"/>
      </group>

      <group id="Runner.View.Popup">
        <action id="Runner.MinimizeView" class="consulo.execution.impl.internal.ui.layout.action.MinimizeViewAction"
                icon="consulo.platform.base.PlatformIconGroup@actions.minimize"/>
        <separator/>
        <action id="Runner.CloseView" class="consulo.execution.impl.internal.ui.layout.action.CloseViewAction"
                icon="consulo.platform.base.PlatformIconGroup@actions.cross"/>
        <action id="Runner.CloseOtherViews" class="consulo.execution.impl.internal.ui.layout.action.CloseOtherViewsAction"
                icon="consulo.platform.base.PlatformIconGroup@actions.cross"/>
        <action id="Runner.CloseAllViews" class="consulo.execution.impl.internal.ui.layout.action.CloseAllViewsAction"
                icon="consulo.platform.base.PlatformIconGroup@actions.cross"/>
        <separator/>
        <group id="Runner.Focus">
          <action id="Runner.FocusOnStartup" class="consulo.execution.impl.internal.ui.layout.action.FocusOnStartAction"/>
        </group>
      </group>


      <group id="Runner.View.Toolbar">
        <reference ref="Runner.MinimizeView"/>
        <reference ref="Runner.CloseView"/>
      </group>
    </group>

    <group id="LocalHistory" class="consulo.ide.impl.idea.history.integration.ui.actions.LocalHistoryGroup" popup="true">
      <action id="LocalHistory.ShowHistory" class="consulo.ide.impl.idea.history.integration.ui.actions.ShowHistoryAction"/>
      <action id="LocalHistory.ShowSelectionHistory"
              class="consulo.ide.impl.idea.history.integration.ui.actions.ShowSelectionHistoryAction"/>
      <action id="LocalHistory.PutLabel" class="consulo.ide.impl.idea.history.integration.ui.actions.PutLabelAction"/>

      <add-to-group group-id="VersionControlsGroup" anchor="first"/>
    </group>


    <group id="LocalHistory.MainMenuGroup">
      <separator/>
      <reference ref="LocalHistory"/>
      <separator/>
      <add-to-group group-id="FileMenu" relative-to-action="SaveAll" anchor="before"/>
    </group>

    <group id="TestTreePopupMenu">
      <reference ref="RunContextGroup"/>
      <separator/>
      <reference ref="EditSource"/>
      <reference ref="ViewSource"/>
    </group>

    <group id="ConsoleView.PopupMenu">
      <reference ref="ConsoleEditorPopupMenu"/>
      <separator/>
      <action id="ConsoleView.ClearAll" class="consulo.ide.impl.idea.execution.impl.ConsoleViewImpl$ClearAllAction"/>
    </group>

    <group>
      <action class="consulo.execution.test.action.ViewAssertEqualsDiffAction" text="View assertEquals Difference"
              id="openAssertEqualsDiff"/>
      <separator/>
      <add-to-group anchor="first" group-id="TestTreePopupMenu"/>
    </group>
    <!-- SM Test Runner Actions -->
    <group id="SMTestRunnerTestsTree">
      <separator/>
      <action id="consulo.ide.impl.idea.execution.testframework.sm.runner.ui.statistics.ShowStatisticsAction"
              class="consulo.ide.impl.idea.execution.testframework.sm.runner.ui.statistics.ShowStatisticsAction"
              text="Show Statistics"/>
      <add-to-group group-id="TestTreePopupMenu" anchor="last"/>
    </group>
    <group id="SMTestRunnerStatistics">
      <separator/>
      <action id="consulo.ide.impl.idea.execution.testframework.sm.runner.ui.statistics.ShowTestProxy"
              class="consulo.ide.impl.idea.execution.testframework.sm.runner.ui.statistics.ShowTestProxy"
              text="Navigate to Test"/>
      <add-to-group group-id="TestTreePopupMenu" anchor="last"/>
    </group>

    <action id="DumpLookupElementWeights" class="consulo.ide.impl.idea.internal.DumpLookupElementWeights"
            text="Dump lookup element weights to log">
      <add-to-group group-id="MaintenanceGroup" anchor="last"/>
    </action>

    <action id="Arrangement.Rule.Add"
            class="consulo.ide.impl.idea.application.options.codeStyle.arrangement.action.AddArrangementRuleAction"/>
    <action id="Arrangement.Rule.Remove"
            class="consulo.ide.impl.idea.application.options.codeStyle.arrangement.action.RemoveArrangementRuleAction"/>
    <action id="Arrangement.Rule.Edit"
            class="consulo.ide.impl.idea.application.options.codeStyle.arrangement.action.EditArrangementRuleAction"
            icon="consulo.platform.base.PlatformIconGroup@actions.edit"/>
    <action id="Arrangement.Rule.Match.Condition.Move.Up"
            class="consulo.ide.impl.idea.application.options.codeStyle.arrangement.action.MoveArrangementMatchingRuleUpAction"
            icon="consulo.platform.base.PlatformIconGroup@actions.moveup"/>
    <action id="Arrangement.Rule.Match.Condition.Move.Down"
            class="consulo.ide.impl.idea.application.options.codeStyle.arrangement.action.MoveArrangementMatchingRuleDownAction"
            icon="consulo.platform.base.PlatformIconGroup@actions.movedown"/>
    <action id="Arrangement.Rule.Group.Condition.Move.Up"
            class="consulo.ide.impl.idea.application.options.codeStyle.arrangement.action.MoveArrangementGroupingRuleUpAction"
            icon="consulo.platform.base.PlatformIconGroup@actions.moveup"/>
    <action id="Arrangement.Rule.Group.Condition.Move.Down"
            class="consulo.ide.impl.idea.application.options.codeStyle.arrangement.action.MoveArrangementGroupingRuleDownAction"
            icon="consulo.platform.base.PlatformIconGroup@actions.movedown"/>

    <group id="Arrangement.Rule.Match.Control.Context.Menu">
      <reference ref="Arrangement.Rule.Add"/>
      <reference ref="Arrangement.Rule.Remove"/>
      <reference ref="Arrangement.Rule.Edit"/>
    </group>

    <group id="Arrangement.Rule.Match.Control.ToolBar">
      <reference ref="Arrangement.Rule.Add"/>
      <reference ref="Arrangement.Rule.Remove"/>
      <reference ref="Arrangement.Rule.Match.Condition.Move.Up"/>
      <reference ref="Arrangement.Rule.Match.Condition.Move.Down"/>
    </group>

    <group id="Arrangement.Rule.Group.Control.ToolBar">
      <reference ref="Arrangement.Rule.Group.Condition.Move.Up"/>
      <reference ref="Arrangement.Rule.Group.Condition.Move.Down"/>
    </group>


    <!--<action id="EditorLookupUp" class="consulo.ide.impl.idea.codeInsight.lookup.impl.LookupActionHandler$UpAction"/>-->
    <!--<action id="EditorLookupDown" class="consulo.ide.impl.idea.codeInsight.lookup.impl.LookupActionHandler$DownAction"/>-->

    <action id="RerunFailedTests" class="consulo.ide.impl.idea.execution.testframework.actions.RerunFailedTestsAction"
            icon="consulo.platform.base.PlatformIconGroup@runconfigurations.rerunfailedtests"/>

    <action id="FileChooser.GotoModule" class="consulo.ide.impl.idea.openapi.fileChooser.actions.GotoModuleDirectory"
            icon="consulo.platform.base.PlatformIconGroup@nodes.module">
      <add-to-group group-id="FileChooserToolbar" anchor="after" relative-to-action="FileChooser.GotoProject"/>
    </action>


    <!-- File -->
    <group id="OpenProjectGroup">
      <group id="NewElementInMenuGroup" text="New" popup="true">
        <action id="NewProject" class="consulo.ide.impl.newProject.actions.NewProjectAction"/>
        <separator/>
        <action id="NewModule" class="consulo.ide.impl.idea.openapi.roots.ui.configuration.actions.NewModuleAction"/>
        <action id="ImportModule" class="consulo.ide.impl.idea.ide.actions.ImportModuleAction" text="Import Module..."/>
        <separator/>
        <group class="consulo.ide.impl.idea.ide.actions.NewActionGroup" text="New" popup="false"/>
      </group>

      <add-to-group group-id="FileOpenGroup" anchor="first"/>
    </group>

    <action id="NewElement" class="consulo.ide.impl.idea.ide.actions.NewElementAction"/>

    <group>
      <add-to-group group-id="ExportImportGroup" anchor="first"/>
    </group>

    <!-- Edit -->
    <reference ref="EditorCompleteStatement">
      <add-to-group group-id="EditSmartGroup" anchor="first"/>
    </reference>

    <!-- View -->
    <reference ref="DelegateMethods">
      <add-to-group group-id="CodeMenu" anchor="after" relative-to-action="ImplementMethods"/>
    </reference>

    <!-- Analyze -->
    <group id="AnalyzeActions">
    </group>

    <group id="AnalyzeMenu" popup="true">
      <separator/>
      <reference ref="AnalyzeActions"/>
      <add-to-group group-id="MainMenu" anchor="after" relative-to-action="CodeMenu"/>
    </group>

    <group id="InspectCodeGroup" text="Inspect Code Actions">
      <action id="InspectCode" class="consulo.ide.impl.idea.codeInspection.actions.CodeInspectionAction"/>
      <action id="RunInspection" class="consulo.ide.impl.idea.codeInspection.actions.RunInspectionAction"/>
      <action id="PopupHector" class="consulo.ide.impl.idea.codeInsight.daemon.impl.PopupHectorAction"/>
      <action id="ViewOfflineInspection" class="consulo.ide.impl.idea.codeInspection.actions.ViewOfflineResultsAction"/>
      <add-to-group group-id="AnalyzeMenu" anchor="first"/>
    </group>

    <group id="CompilerErrorViewPopupMenu">
    </group>

    <!-- Tools -->
    <action id="ConsoleView.FoldLinesLikeThis" class="consulo.ide.impl.idea.execution.console.FoldLinesLikeThis"
            text="Fold Lines Like This">
      <add-to-group group-id="ConsoleEditorPopupMenu" anchor="after" relative-to-action="$SearchWeb"/>
    </action>


    <!-- Toolbar -->

    <group id="ToolbarMakeGroup">
      <reference ref="CompileDirty"/>

      <add-to-group group-id="ToolbarRunGroup" relative-to-action="RunConfiguration" anchor="before"/>
    </group>

    <reference ref="Compile">
      <add-to-group group-id="EditorPopupMenu.Run" anchor="first"/>
    </reference>

    <reference ref="RunAPT">
      <add-to-group group-id="EditorPopupMenu.Run" anchor="first"/>
    </reference>

    <group id="EditorTabCompileGroup">
      <reference ref="Compile"/>
      <reference ref="RunAPT"/>
      <add-to-group group-id="EditorTabPopupMenuEx" anchor="before" relative-to-action="RunContextPopupGroup"/>
    </group>

    <action id="ModuleSettings" class="consulo.ide.impl.idea.ide.actions.ShowModulePropertiesAction"/>
    <action id="OpenModuleSettings" class="consulo.ide.impl.idea.ide.actions.OpenModuleSettingsAction" use-shortcut-of="EditSource"/>
    <group id="MoveModuleToGroup" class="consulo.ide.impl.idea.ide.projectView.impl.MoveModuleToGroupTopLevel" popup="true"/>

    <reference ref="AnalyzeMenu">
      <add-to-group group-id="ProjectViewPopupMenu" anchor="after" relative-to-action="ReplaceInPath"/>
      <add-to-group group-id="NavbarPopupMenu" anchor="after" relative-to-action="ReplaceInPath"/>
      <add-to-group group-id="FavoritesViewPopupMenu" anchor="after" relative-to-action="ReplaceInPath"/>
      <add-to-group group-id="EditorPopupMenu1" anchor="after" relative-to-action="FindUsages"/>
    </reference>

    <group id="ProjectViewAnalysisGroup">
      <reference ref="TypeHierarchy"/>
      <reference ref="ReformatCode"/>
      <reference ref="OptimizeImports"/>

      <add-to-group group-id="ProjectViewPopupMenuModifyGroup" anchor="first"/>
    </group>

    <group id="ProjectViewCompileGroup">
      <reference ref="MakeModule"/>
      <reference ref="Compile"/>
      <reference ref="RunAPT"/>

      <add-to-group group-id="ProjectViewPopupMenuRunGroup" anchor="first"/>
    </group>

    <action id="PackageFile" class="consulo.ide.impl.idea.packaging.impl.ui.actions.PackageFileAction" use-shortcut-of="Compile">
      <add-to-group group-id="EditorPopupMenu" anchor="after" relative-to-action="Compile"/>
      <add-to-group group-id="ProjectViewPopupMenu" anchor="before" relative-to-action="MakeModule"/>
      <add-to-group group-id="FavoritesViewPopupMenu" anchor="before" relative-to-action="MakeModule"/>
      <add-to-group group-id="ScopeViewPopupMenu" anchor="before" relative-to-action="MakeModule"/>
    </action>


    <reference ref="OpenModuleSettings">
      <add-to-group group-id="ProjectViewPopupMenuSettingsGroup" anchor="first"/>
    </reference>
    <reference ref="MoveModuleToGroup">
      <add-to-group group-id="ProjectViewPopupMenuSettingsGroup" anchor="after" relative-to-action="OpenModuleSettings"/>
    </reference>

    <group id="StructureViewCompileGroup">
      <separator/>
      <reference ref="Compile"/>
      <reference ref="RunAPT"/>

      <add-to-group group-id="StructureViewPopupMenu" anchor="after" relative-to-action="RunContextPopupGroup"/>
    </group>

    <group id="TypeHierarchyPopupMenu">
      <reference ref="TypeHierarchy.Class"/>
      <reference ref="TypeHierarchy.Subtypes"/>
      <reference ref="TypeHierarchy.Supertypes"/>
      <separator/>
      <reference ref="EditSource"/>
      <separator/>
      <reference ref="FindUsages"/>
      <reference ref="RefactoringMenu"/>
      <separator/>
      <reference ref="AddToFavorites"/>
      <separator/>
      <reference ref="RunContextPopupGroup"/>
      <separator/>
      <reference ref="ReformatCode"/>
      <reference ref="OptimizeImports"/>
      <reference ref="$Delete"/>
      <separator/>
      <reference ref="Compile"/>
      <reference ref="RunAPT"/>
      <reference ref="VersionControlsGroup"/>

      <separator/>
      <reference ref="ExternalToolsGroup"/>
      <separator/>
      <reference ref="CompareTwoFiles"/>
      <reference ref="CompareFileWithEditor"/>
    </group>

    <group id="MethodHierarchyPopupMenu">
      <reference ref="EditSource"/>
      <separator/>
      <reference ref="FindUsages"/>
      <reference ref="RefactoringMenu"/>
      <separator/>
      <reference ref="AddToFavorites"/>
      <separator/>
      <reference ref="Compile"/>
      <reference ref="RunContextPopupGroup"/>
      <separator/>
      <reference ref="ReformatCode"/>
      <reference ref="OptimizeImports"/>
      <separator/>
      <reference ref="VersionControlsGroup"/>
      <separator/>
      <reference ref="ExternalToolsGroup"/>
      <separator/>
      <reference ref="CompareTwoFiles"/>
      <reference ref="CompareFileWithEditor"/>
    </group>

    <group id="CallHierarchyPopupMenu">
      <reference ref="EditSource"/>
      <separator/>
      <reference ref="FindUsages"/>
      <reference ref="RefactoringMenu"/>
      <separator/>
      <reference ref="AddToFavorites"/>
      <separator/>
      <reference ref="Compile"/>
      <reference ref="RunAPT"/>
      <reference ref="RunContextPopupGroup"/>
      <separator/>

      <reference ref="ReformatCode"/>
      <reference ref="OptimizeImports"/>
      <separator/>
      <reference ref="VersionControlsGroup"/>

      <separator/>
      <reference ref="ExternalToolsGroup"/>
      <separator/>
      <reference ref="CompareTwoFiles"/>
      <reference ref="CompareFileWithEditor"/>
    </group>

    <group id="ShowPackageDepsGroup"/>

    <group id="CommanderPopupMenu">
      <reference ref="NewGroup"/>
      <reference ref="AssociateWithFileType"/>
      <separator/>
      <reference ref="CutCopyPasteGroup"/>
      <reference ref="EditSource"/>
      <separator/>
      <reference ref="FindUsages"/>
      <reference ref="FindInPath"/>
      <reference ref="ReplaceInPath"/>
      <reference ref="InspectCode"/>
      <reference ref="ShowPackageDepsGroup"/>
      <reference ref="RefactoringMenu"/>
      <separator/>
      <reference ref="AddToFavorites"/>
      <separator/>
      <reference ref="TypeHierarchy"/>
      <reference ref="ReformatCode"/>
      <reference ref="OptimizeImports"/>
      <reference ref="$Delete"/>
      <separator/>
      <reference ref="Compile"/>
      <reference ref="RunAPT"/>
      <reference ref="RunContextPopupGroup"/>
      <separator/>
      <reference ref="VersionControlsGroup"/>

      <reference ref="CompareTwoFiles"/>
      <reference ref="CompareFileWithEditor"/>
      <separator/>
      <reference ref="ExternalToolsGroup"/>
    </group>

    <group id="TestStatisticsTablePopupMenu">
      <reference ref="RunContextGroup"/>
      <separator/>
      <reference ref="EditSource"/>
      <reference ref="ViewSource"/>
      <separator/>
    </group>

    <!--  TODO: fix
      <group id="UsageView.Popup">-->
    <!--<reference ref="EditSource"/>-->
    <!--<action id="UsageView.Include" class="consulo.ide.impl.idea.usages.actions.IncludeUsageAction"/>-->
    <!--<action id="UsageView.Exclude" class="consulo.ide.impl.idea.usages.actions.ExcludeUsageAction"/>-->
    <!--<separator/>-->
    <!--<reference ref="AddToFavorites"/>-->
    <!--<reference ref="FindUsages"/>-->
    <!--<action id="UsageView.ShowRecentFindUsages" class="consulo.ide.impl.idea.find.impl.ShowRecentFindUsagesAction" icon="/actions/back.png"/>-->
    <!--<separator/>-->
    <!--<reference ref="VersionControlsGroup"/>-->
    <!--<separator/>-->
    <!--<reference ref="ExternalToolsGroup"/>-->
    <!--</group>-->

    <!-- ****************************************************************** -->


    <group id="DiffPanel.Toolbar.IDEA">
      <reference ref="Find"/>
      <add-to-group group-id="DiffPanel.Toolbar" anchor="after" relative-to-action="$Copy"/>
    </group>

    <group>
      <action id="CreateLibraryFromFile" class="consulo.ui.ex.action.EmptyAction"/>
      <!--consulo.ide.impl.idea.ide.projectView.actions.MarkLibraryRootAction-->
      <add-to-group group-id="ProjectViewPopupMenuSettingsGroup" relative-to-action="MarkRootGroup" anchor="after"/>
    </group>

    <group>
      <action id="SaveProjectAsTemplateAction" class="consulo.ui.ex.action.EmptyAction" text="Save Project as Template..."/>
      <!--consulo.ide.impl.idea.platform.templates.SaveProjectAsTemplateAction-->
      <action id="ManageProjectTemplatesAction" class="consulo.ui.ex.action.EmptyAction" text="Manage Project Templates..."/>
      <!--consulo.ide.impl.idea.platform.templates.ManageProjectTemplatesAction-->
      <add-to-group group-id="ToolsBasicGroup" anchor="after" relative-to-action="SaveFileAsTemplate"/>
    </group>

    <action id="ShowPackageDeps" class="consulo.ide.impl.idea.packageDependencies.actions.AnalyzeDependenciesAction">
      <add-to-group group-id="ShowPackageDepsGroup" anchor="first"/>
      <add-to-group group-id="AnalyzeActions" anchor="first"/>
    </action>
    <action id="ShowBackwardPackageDeps" class="consulo.ide.impl.idea.packageDependencies.actions.BackwardDependenciesAction">
      <add-to-group group-id="AnalyzeActions" relative-to-action="ShowPackageDeps" anchor="after"/>
    </action>
    <action id="ShowDependenciesOnTarget"
            class="consulo.ide.impl.idea.packageDependencies.actions.AnalyzeDependenciesOnSpecifiedTargetAction">
      <add-to-group group-id="AnalyzeActions" relative-to-action="ShowBackwardPackageDeps" anchor="after"/>
    </action>
    <action id="ShowModulesDependencies" class="consulo.ide.impl.idea.moduleDependencies.ShowModuleDependenciesAction">
      <add-to-group group-id="AnalyzeActions" anchor="last"/>
    </action>

    <reference id="ShowProjectStructureSettings">
      <add-to-group group-id="MainToolBarSettings" anchor="after" relative-to-action="ShowSettings"/>
    </reference>

    <action id="SendEOF" class="consulo.execution.impl.internal.action.EOFAction" text="Send EOF"/>

    <action id="ShowReformatFileDialog" class="consulo.ide.impl.idea.codeInsight.actions.ShowReformatFileDialog"/>

    <group id="Vcs.Show.Toolwindow.Tab">
      <add-to-group group-id="VcsGeneral.KeymapGroup"/>
      <action id="Vcs.Show.Local.Changes" class="consulo.ide.impl.idea.vcs.VcsShowLocalChangesAction" text="Show Local Changes"/>
      <action id="Vcs.Show.Shelf" class="consulo.ide.impl.idea.vcs.VcsShowShelfAction" text="Show Shelf"/>
    </group>

    <group id="TodoMainGroup" text="TODO">
      <add-to-group group-id="Other.KeymapGroup"/>
      <group id="TodoViewGroupByGroup" class="consulo.ide.impl.idea.ide.todo.TodoPanel$GroupByActionGroup">
        <separator text="Group By"/>
        <action class="consulo.ide.impl.idea.ide.todo.TodoPanel$MyShowModulesAction" id="TodoViewGroupByShowModules">
          <keyboard-shortcut first-keystroke="control M" keymap="$default"/>
>>>>>>> 1c331979
        </action>

        <group id="RemoteServersViewToolbar">
            <action id="RemoteServers.ConnectServer" icon="AllIcons.Actions.Execute"
                    class="consulo.remoteServer.impl.internal.ui.tree.action.RemoteServerConnectAction"/>
            <action id="RemoteServers.DisconnectServer" icon="AllIcons.Actions.Suspend"
                    class="consulo.remoteServer.impl.internal.ui.tree.action.RemoteServerDisconnectAction"/>
            <action id="RemoteServers.EditServerConfig" icon="AllIcons.Actions.EditSource" use-shortcut-of="EditSourceInNewWindow"
                    class="consulo.remoteServer.impl.internal.ui.tree.action.RemoteServerConfigAction"/>
            <action id="RemoteServers.ChooseServerDeployment" icon="AllIcons.Nodes.Deploy"
                    class="consulo.remoteServer.impl.internal.ui.tree.action.ChooseDeploymentAction"/>
            <action id="RemoteServers.ChooseServerDeploymentWithDebug" icon="AllIcons.Actions.StartDebugger"
                    class="consulo.remoteServer.impl.internal.ui.tree.action.ChooseDeploymentWithDebugAction"/>
            <action id="Servers.Deploy" icon="AllIcons.Nodes.Deploy"
                    class="consulo.remoteServer.impl.internal.ui.tree.action.DeployAction">
                <add-to-group group-id="RunDashboardContentToolbar" anchor="last"/>
            </action>
            <action id="Servers.Undeploy" icon="AllIcons.Nodes.Undeploy"
                    class="consulo.remoteServer.impl.internal.ui.tree.action.UndeployAction">
                <add-to-group group-id="RunDashboardContentToolbar" anchor="last"/>
            </action>
            <action id="Servers.DeployWithDebug" icon="AllIcons.Actions.StartDebugger"
                    class="consulo.remoteServer.impl.internal.ui.tree.action.DeployWithDebugAction"/>
            <action id="RemoteServers.EditDeploymentConfig" icon="AllIcons.Actions.EditSource"
                    class="consulo.remoteServer.impl.internal.ui.tree.action.DeploymentConfigAction"/>
            <add-to-group group-id="Other.KeymapGroup"/>
        </group>
        <group id="RemoteServersViewPopup"/>
        <group id="RemoteServersViewToolbar.Top">
            <add-to-group group-id="Other.KeymapGroup"/>
        </group>
        <group id="RemoteServers.AddCloudConnectionGroup" popup="true"
               class="consulo.remoteServer.impl.internal.ui.tree.action.AddCloudConnectionActionGroup">
            <add-to-group group-id="ServiceView.AddService"/>
        </group>

        <group id="task.actions">
            <action id="tasks.switch" class="consulo.ide.impl.idea.tasks.actions.SwitchTaskAction" text="_Switch Task...">
                <keyboard-shortcut keymap="$default" first-keystroke="alt shift T"/>
            </action>
            <action id="tasks.goto" class="consulo.ide.impl.idea.tasks.actions.GotoTaskAction">
                <keyboard-shortcut keymap="$default" first-keystroke="alt shift N"/>
            </action>
            <action id="tasks.close" class="consulo.ide.impl.idea.tasks.actions.CloseTaskAction" text="_Close Active Task...">
                <keyboard-shortcut keymap="$default" first-keystroke="alt shift W"/>
            </action>
            <separator/>
            <action id="tasks.create.changelist" class="consulo.ide.impl.idea.tasks.actions.CreateChangelistAction"
                    text="Create Change_list..."/>
            <action id="tasks.show.task.description" class="consulo.ide.impl.idea.tasks.actions.ShowTaskDescription"
                    text="Show Description"/>
            <action id="tasks.open.in.browser" class="consulo.ide.impl.idea.tasks.actions.OpenTaskInBrowserAction" text="Open in _Browser">
                <keyboard-shortcut keymap="$default" first-keystroke="alt shift B"/>
            </action>
            <action id="tasks.analyze.stacktrace" class="consulo.ide.impl.idea.tasks.actions.AnalyzeTaskStacktraceAction"
                    text="Analyze _Stacktrace From Task..."/>
            <separator/>
            <reference id="tasks.configure.servers"/>
        </group>

        <group id="working.context">
            <action id="context.save" class="consulo.ide.impl.idea.tasks.actions.context.SaveContextAction" text="_Save Context...">
                <keyboard-shortcut keymap="$default" first-keystroke="alt shift S"/>
            </action>
            <action id="context.load" class="consulo.ide.impl.idea.tasks.actions.context.LoadContextAction" text="_Load Context...">
                <keyboard-shortcut keymap="$default" first-keystroke="alt shift L"/>
                <keyboard-shortcut keymap="Mac OS X" first-keystroke="alt shift L" remove="true"/>
            </action>
            <action id="context.clear" class="consulo.ide.impl.idea.tasks.actions.context.ClearContextAction" text="_Clear Context">
                <keyboard-shortcut keymap="$default" first-keystroke="alt shift X"/>
            </action>
        </group>

        <group id="tasks.and.contexts" text="_Tasks &amp; Contexts" popup="true">
            <reference ref="task.actions"/>
            <separator/>
            <reference ref="working.context"/>
        </group>

        <group id="tasks.group">
            <reference ref="tasks.and.contexts"/>
            <separator/>
            <add-to-group group-id="ToolsMenu" anchor="first"/>
        </group>

        <group id="tasks.toolbar.group" text="Tasks toolbar">
            <separator/>
            <action id="tasks.switch.toolbar" class="consulo.ide.impl.idea.tasks.actions.SwitchTaskCombo" text="Switch Task">
                <keyboard-shortcut keymap="$default" first-keystroke="alt shift T"/>
            </action>
            <add-to-group group-id="MainToolBar" anchor="last"/>
            <add-to-group group-id="NavBarToolBarOthers" anchor="last"/>
        </group>


        <action id="tasks.trackContext" class="consulo.ide.impl.idea.tasks.actions.AssociateWithTaskAction"
                text="Associate with _Task"
                description="Reload context (e.g. open editors) when changelist is set active">

            <add-to-group group-id="ChangesViewPopupMenu" relative-to-action="ChangesView.SetDefault" anchor="after"/>
        </action>

        <action class="consulo.ide.impl.idea.vcs.log.ui.actions.GoToHashOrRefAction" id="Vcs.Log.GoToRef"
                icon="consulo.platform.base.PlatformIconGroup@actions.search"
                use-shortcut-of="Find"
                text="Go To Hash/Branch/Tag" description="Specify hash or name of a branch or a tag to navigate to the commit it points"/>
        <action class="consulo.ide.impl.idea.vcs.log.ui.actions.VcsLogQuickSettingsActions" id="Vcs.Log.QuickSettings"
                icon="consulo.platform.base.PlatformIconGroup@general.gearplain" text="Quick Settings" description="Quick Settings"/>
        <action class="consulo.ide.impl.idea.vcs.log.ui.actions.VcsLogTextFilterSettingsActions" id="Vcs.Log.QuickTextFilterSettings"
                icon="consulo.platform.base.PlatformIconGroup@general.gearplain" text="Text Filter Settings"
                description="Text Filter Settings"/>
        <action class="consulo.ide.impl.idea.vcs.log.ui.actions.IntelliSortChooserToggleAction" id="Vcs.Log.IntelliSortChooser"/>
        <action class="consulo.ide.impl.idea.vcs.log.ui.actions.VcsShowLogAction" id="Vcs.Show.Log" text="Show VCS Log">
            <add-to-group group-id="Vcs.Show.Toolwindow.Tab"/>
        </action>
        <action class="consulo.ide.impl.idea.vcs.log.ui.actions.CompactReferencesViewAction" id="Vcs.Log.CompactReferencesView"/>
        <action class="consulo.ide.impl.idea.vcs.log.ui.actions.ShowTagNamesAction" id="Vcs.Log.ShowTagNames"/>
        <action class="consulo.ide.impl.idea.vcs.log.ui.actions.CollapseGraphAction" id="Vcs.Log.CollapseAll"/>
        <action class="consulo.ide.impl.idea.vcs.log.ui.actions.ExpandGraphAction" id="Vcs.Log.ExpandAll"/>
        <action class="consulo.ide.impl.idea.vcs.log.ui.actions.ShowLongEdgesAction" id="Vcs.Log.ShowLongEdges"/>
        <action class="consulo.ide.impl.idea.vcs.log.ui.actions.ShowDetailsAction" id="Vcs.Log.ShowDetailsAction"/>
        <action class="consulo.ide.impl.idea.vcs.log.ui.actions.ShowRootsColumnAction" id="Vcs.Log.ShowRootsColumnAction"/>
        <action class="consulo.ide.impl.idea.vcs.log.ui.actions.FocusTextFilterAction" id="Vcs.Log.FocusTextFilter">
            <keyboard-shortcut first-keystroke="control L" keymap="$default"/>
            <keyboard-shortcut first-keystroke="control L" keymap="Visual Studio" remove="true"/>
        </action>
        <group class="consulo.ide.impl.idea.vcs.log.ui.actions.HighlightersActionGroup" id="Vcs.Log.HighlightersActionGroup"/>
        <action class="consulo.ide.impl.idea.vcs.log.ui.actions.OpenAnotherLogTabAction" id="Vcs.Log.OpenAnotherTab"/>
        <action class="consulo.ide.impl.idea.vcs.log.ui.actions.CloseLogTabAction" id="Vcs.Log.CloseLogTabAction"/>
        <action class="consulo.ide.impl.idea.vcs.log.ui.actions.RefreshLogAction" id="Vcs.Log.Refresh" use-shortcut-of="Refresh"/>
        <action class="consulo.ide.impl.idea.vcs.log.ui.actions.ShowGraphHistoryAction" id="Vcs.Show.Graph.History"
                text="Show History as Graph" description="Show History as Graph" internal="true"/>
        <action class="consulo.ide.impl.idea.vcs.log.ui.actions.ShowCommitTooltipAction" id="Vcs.Log.ShowTooltip"
                text="Show Commit Tooltip" description="Show tooltip for currently selected commit in the Log"
                use-shortcut-of="QuickJavaDoc"/>
        <action class="consulo.ide.impl.idea.vcs.log.ui.actions.EnableFilterByRegexAction" id="Vcs.Log.EnableFilterByRegexAction"
                text="Regex"/>
        <action class="consulo.ide.impl.idea.vcs.log.ui.actions.EnableMatchCaseAction" id="Vcs.Log.MatchCaseAction"
                text="Match Case"/>

        <group id="Vcs.Log.Settings">
            <reference id="Vcs.Log.ShowRootsColumnAction"/>
            <reference id="Vcs.Log.CompactReferencesView"/>
            <reference id="Vcs.Log.ShowTagNames"/>
            <reference id="Vcs.Log.ShowLongEdges"/>
            <separator/>
            <reference id="Vcs.Log.CollapseAll"/>
            <reference id="Vcs.Log.ExpandAll"/>
            <reference id="Vcs.Log.HighlightersActionGroup"/>
            <separator/>
            <reference id="ContextHelp"/>
        </group>
        <group id="Vcs.Log.TextFilterSettings">
            <reference id="Vcs.Log.EnableFilterByRegexAction"/>
            <reference id="Vcs.Log.MatchCaseAction"/>
        </group>
        <group id="Vcs.Log.Toolbar.Internal">
            <reference id="Vcs.Log.Refresh"/>
            <reference id="Vcs.Log.GoToRef"/>
            <group id="Vcs.Log.Toolbar"/>
            <separator/>
            <reference ref="Vcs.Log.OpenAnotherTab"/>
            <reference ref="Vcs.Log.CloseLogTabAction"/>
        </group>

        <group id="Log.KeymapGroup" text="Log">
            <reference ref="Vcs.Log.CreatePatch"/>
            <separator/>
            <reference ref="Vcs.Log.GoToRef"/>
            <reference ref="Vcs.Log.FocusTextFilter"/>
            <reference ref="Vcs.Log.QuickTextFilterSettings"/>
            <reference ref="Vcs.Log.EnableFilterByRegexAction"/>
            <reference ref="Vcs.Log.MatchCaseAction"/>
            <separator/>
            <reference ref="Vcs.Log.IntelliSortChooser"/>
            <reference ref="Vcs.Log.CollapseAll"/>
            <reference ref="Vcs.Log.ExpandAll"/>
            <reference ref="Vcs.Log.ShowLongEdges"/>
            <separator/>
            <reference ref="Vcs.Log.QuickSettings"/>
            <reference ref="Vcs.Log.CompactReferencesView"/>
            <reference ref="Vcs.Log.ShowTagNames"/>
            <reference ref="Vcs.Log.ShowDetailsAction"/>
            <reference ref="Vcs.Log.ShowRootsColumnAction"/>
            <separator/>
            <reference ref="Vcs.Log.Refresh"/>
            <reference ref="Vcs.Log.OpenAnotherTab"/>
            <reference ref="Vcs.Log.CloseLogTabAction"/>

            <add-to-group group-id="Vcs.KeymapGroup"/>
        </group>

        <group id="XDebugger.AttachGroup">
            <action id="XDebugger.AttachToProcess" class="consulo.ide.impl.idea.xdebugger.impl.actions.AttachToProcessAction"/>
            <add-to-group group-id="RunMenu" anchor="before" relative-to-action="editRunConfigurations"/>
        </group>

        <group id="EditorGutterPopupMenu">
            <reference ref="Annotate"/>
            <separator/>
            <reference ref="EditorToggleShowLineNumbers"/>
            <reference ref="EditorToggleShowIndentLines"/>
            <reference ref="EditorToggleUseSoftWraps"/>
        </group>
    </actions>
</consulo-plugin><|MERGE_RESOLUTION|>--- conflicted
+++ resolved
@@ -567,10 +567,8 @@
                 </group>
                 <separator/>
                 <group id="FindMenuGroup" popup="true">
-                    <action id="Find" class="consulo.ide.impl.idea.openapi.editor.actions.IncrementalFindAction"
-                            icon="consulo.platform.base.PlatformIconGroup@actions.search"/>
-                    <action id="Replace" class="consulo.ide.impl.idea.openapi.editor.actions.ReplaceAction"
-                            icon="consulo.platform.base.PlatformIconGroup@actions.menu_replace"/>
+                    <action id="Find" class="consulo.ide.impl.idea.openapi.editor.actions.IncrementalFindAction"/>
+                    <action id="Replace" class="consulo.ide.impl.idea.openapi.editor.actions.ReplaceAction"/>
                     <action id="FindNext" class="consulo.ide.impl.idea.ide.actions.SearchAgainAction"/>
                     <action id="FindPrevious" class="consulo.ide.impl.idea.ide.actions.SearchBackAction"/>
                     <action id="FindWordAtCaret" class="consulo.ide.impl.idea.openapi.editor.actions.FindWordAtCaretAction"/>
@@ -886,6 +884,9 @@
         </group>
 
         <group id="WelcomeScreen.QuickStart">
+            <action id="WelcomeScreen.CreateNewProject" class="consulo.ide.impl.newProject.actions.WelcomeNewProjectAction"/>
+            <action id="WelcomeScreen.OpenProject" class="consulo.ide.impl.newProject.actions.WelcomeOpenFileAction"/>
+            <action id="WelcomeScreen.GetFromVcs" class="consulo.ide.impl.idea.openapi.wm.impl.welcomeScreen.WelcomeGetFromVcsAction"/>
         </group>
 
         <group id="WelcomeScreen.Configure">
@@ -1024,7 +1025,6 @@
         <action id="Vcs.RefreshStatuses" class="consulo.ide.impl.idea.openapi.vcs.actions.RefreshStatuses"/>
         <action id="ChangesView.Refresh" class="consulo.ide.impl.idea.openapi.vcs.changes.actions.RefreshAction"
                 icon="consulo.platform.base.PlatformIconGroup@actions.refresh"/>
-<<<<<<< HEAD
         <action id="ChangesView.CreatePatch" class="consulo.ide.impl.idea.openapi.vcs.changes.actions.CreatePatchAction"
                 icon="consulo.platform.base.PlatformIconGroup@filetypes.patch"/>
         <action id="ChangesView.Revert" class="consulo.ide.impl.idea.openapi.vcs.changes.actions.RollbackAction"
@@ -1214,11 +1214,6 @@
                 icon="consulo.platform.base.PlatformIconGroup@general.reset">
         </action>
 
-        <action id="WelcomeScreen.GetFromVcs" class="consulo.ide.impl.idea.openapi.wm.impl.welcomeScreen.GetFromVcsAction"
-                icon="consulo.platform.base.PlatformIconGroup@general.getprojectfromvcs">
-            <add-to-group group-id="WelcomeScreen.QuickStart" anchor="first"/>
-        </action>
-
         <group id="Shelve.KeymapGroup" text="Shelve">
             <reference ref="ChangesView.Shelve"/>
             <reference ref="ShelveChanges.UnshelveWithDialog"/>
@@ -1238,14 +1233,6 @@
         </group>
 
         <group id="DebuggerActions">
-        </group>
-
-        <group id="WelcomeScreen.QuickStart.IDEA">
-            <action id="WelcomeScreen.CreateNewProject" class="consulo.ide.impl.newProject.actions.NewProjectAction"
-                    icon="consulo.platform.base.PlatformIconGroup@welcome.createnewproject"/>
-            <action id="WelcomeScreen.OpenProject" class="consulo.ide.impl.idea.ide.actions.OpenFileAction"
-                    icon="consulo.platform.base.PlatformIconGroup@welcome.openproject"/>
-            <add-to-group group-id="WelcomeScreen.QuickStart" anchor="first"/>
         </group>
 
         <action id="IncrementalSearch" class="consulo.ide.impl.idea.codeInsight.navigation.actions.IncrementalSearchAction"/>
@@ -2785,2043 +2772,6 @@
             <add-to-group group-id="ProjectViewPopupMenu" anchor="last"/>
             <add-to-group group-id="TypeHierarchyPopupMenu" anchor="last"/>
             <add-to-group group-id="StructureViewPopupMenu" anchor="last"/>
-=======
-        <action id="InvalidateCaches" class="consulo.ide.impl.idea.ide.actions.InvalidateCachesAction"/>
-
-        <action id="ChangeFileEncodingAction" class="consulo.ide.impl.idea.openapi.vfs.encoding.ChangeFileEncodingAction"/>
-
-        <group id="ChangeLineSeparators" popup="true">
-          <action id="ConvertToWindowsLineSeparators"
-                  class="consulo.ide.impl.idea.codeStyle.ConvertToWindowsLineSeparatorsAction"/>
-          <action id="ConvertToUnixLineSeparators" class="consulo.ide.impl.idea.codeStyle.ConvertToUnixLineSeparatorsAction"/>
-          <action id="ConvertToMacLineSeparators" class="consulo.ide.impl.idea.codeStyle.ConvertToMacLineSeparatorsAction"/>
-        </group>
-
-        <action id="ToggleReadOnlyAttribute" class="consulo.ide.impl.idea.ide.actions.ToggleReadOnlyAttributeAction"/>
-        <separator/>
-        <action id="Exit" class="consulo.ide.impl.idea.ide.actions.ExitAction"/>
-      </group>
-
-      <!-- Edit -->
-      <group id="EditMenu" popup="true">
-        <action id="$Undo" class="consulo.ide.impl.idea.ide.actions.UndoAction"
-                icon="consulo.platform.base.PlatformIconGroup@actions.undo" text="Undo"/>
-        <action id="$Redo" class="consulo.ide.impl.idea.ide.actions.RedoAction"
-                icon="consulo.platform.base.PlatformIconGroup@actions.redo" text="Redo"/>
-        <separator/>
-        <group id="CutCopyPasteGroup">
-          <action id="$Cut" class="consulo.ide.impl.idea.ide.actions.CutAction"
-                  icon="consulo.platform.base.PlatformIconGroup@actions.menu_cut"/>
-          <action id="$Copy" class="consulo.ide.impl.idea.ide.actions.CopyAction"
-                  icon="consulo.platform.base.PlatformIconGroup@actions.copy"/>
-          <action id="CopyPaths" class="consulo.ide.impl.idea.ide.actions.CopyPathsAction"/>
-          <group id="PasteGroup" popup="true" class="consulo.ide.impl.idea.ide.actions.PopupInMainMenuActionGroup">
-            <action id="$Paste" class="consulo.ide.impl.idea.ide.actions.PasteAction"
-                    icon="consulo.platform.base.PlatformIconGroup@actions.menu_paste"/>
-            <action id="PasteMultiple" class="consulo.ide.impl.idea.openapi.editor.actions.MultiplePasteAction"/>
-            <reference ref="EditorPasteSimple"/>
-          </group>
-        </group>
-        <group id="EditCreateDeleteGroup">
-          <action id="$Delete" class="consulo.ide.impl.idea.ide.actions.DeleteAction"/>
-        </group>
-        <separator/>
-        <group id="FindMenuGroup" popup="true">
-          <action id="Find" class="consulo.ide.impl.idea.openapi.editor.actions.IncrementalFindAction"/>
-          <action id="Replace" class="consulo.ide.impl.idea.openapi.editor.actions.ReplaceAction"/>
-          <action id="FindNext" class="consulo.ide.impl.idea.ide.actions.SearchAgainAction"/>
-          <action id="FindPrevious" class="consulo.ide.impl.idea.ide.actions.SearchBackAction"/>
-          <action id="FindWordAtCaret" class="consulo.ide.impl.idea.openapi.editor.actions.FindWordAtCaretAction"/>
-          <action id="SelectAllOccurrences" class="consulo.ide.impl.idea.openapi.editor.actions.SelectAllOccurrencesAction"/>
-          <action id="SelectNextOccurrence" class="consulo.ide.impl.idea.openapi.editor.actions.SelectNextOccurrenceAction"/>
-          <action id="UnselectPreviousOccurrence"
-                  class="consulo.ide.impl.idea.openapi.editor.actions.UnselectPreviousOccurrenceAction"/>
-          <separator/>
-          <action id="FindInPath" class="consulo.ide.impl.idea.find.actions.FindInPathAction"/>
-          <action id="ReplaceInPath" class="consulo.ide.impl.idea.find.actions.ReplaceInPathAction"/>
-          <separator/>
-          <action id="FindUsages" class="consulo.ide.impl.idea.find.actions.FindUsagesAction"/>
-          <action id="ShowSettingsAndFindUsages"
-                  class="consulo.ide.impl.idea.find.actions.FindUsagesAction$ShowSettingsAndFindUsages"/>
-          <action id="ShowUsages" class="consulo.ide.impl.idea.find.actions.ShowUsagesAction"/>
-          <action id="FindUsagesInFile" class="consulo.ide.impl.idea.find.actions.FindUsagesInFileAction"/>
-          <action id="HighlightUsagesInFile"
-                  class="consulo.ide.impl.idea.codeInsight.highlighting.actions.HighlightUsagesAction"/>
-          <group id="ShowRecentFindUsagesGroup" class="consulo.ide.impl.idea.find.impl.ShowRecentFindUsagesGroup" popup="true"/>
-        </group>
-        <group id="Macros" popup="true">
-          <group id="StandardMacroActions">
-            <action id="PlaybackLastMacro" class="consulo.ide.impl.idea.ide.actionMacro.actions.PlaybackLastMacroAction"/>
-            <action id="StartStopMacroRecording"
-                    class="consulo.ide.impl.idea.ide.actionMacro.actions.StartStopMacroRecordingAction"/>
-            <action id="EditMacros" class="consulo.ide.impl.idea.ide.actionMacro.actions.EditMacrosAction"/>
-            <action id="PlaySavedMacrosAction" class="consulo.ide.impl.idea.ide.actionMacro.actions.PlaySavedMacros"/>
-          </group>
-          <separator/>
-          <group id="MacrosGroup" class="consulo.ide.impl.idea.ide.actionMacro.actions.MacrosGroup"/>
-        </group>
-        <reference ref="EditorToggleColumnMode"/>
-        <group id="EditSelectGroup">
-          <action id="$SelectAll" class="consulo.ide.impl.idea.ide.actions.SelectAllAction"/>
-        </group>
-        <separator/>
-        <group id="EditSmartGroup">
-          <reference ref="EditorJoinLines"/>
-          <reference ref="FillParagraph"/>
-          <reference ref="EditorDuplicate"/>
-          <reference ref="EditorIndentSelection"/>
-          <reference ref="EditorUnindentSelection"/>
-          <reference ref="EditorToggleCase"/>
-          <group id="ConvertIndentsGroup" popup="true">
-            <action id="ConvertIndentsToSpaces"
-                    class="consulo.ide.impl.idea.openapi.editor.actions.ConvertIndentsToSpacesAction"/>
-            <action id="ConvertIndentsToTabs" class="consulo.ide.impl.idea.openapi.editor.actions.ConvertIndentsToTabsAction"/>
-          </group>
-        </group>
-        <reference ref="TemplateParametersNavigation"/>
-      </group>
-
-      <!-- View -->
-      <group id="ViewMenu" popup="true">
-        <group id="ToolWindowsGroup" class="consulo.ide.impl.idea.ide.actions.ToolWindowsGroup" popup="true"/>
-
-        <action id="EditSource" class="consulo.ide.impl.idea.ide.actions.EditSourceAction"/>
-        <action id="OpenInRightSplit" class="consulo.ide.impl.idea.ide.actions.OpenInRightSplitAction"
-                icon="consulo.platform.base.PlatformIconGroup@actions.splitvertically"/>
-        <action id="ViewSource" class="consulo.ide.impl.idea.ide.actions.ViewSourceAction"/>
-        <separator/>
-        <group id="ViewRecentActions">
-          <action id="RecentFiles" class="consulo.ide.impl.idea.ide.actions.ShowRecentFilesAction"/>
-          <action id="SwitcherRecentEditedChangedToggleCheckBox"
-                  class="consulo.ide.impl.idea.ide.actions.Switcher$ToggleCheckBoxAction"
-                  text="Toggle Changed Only Files"/>
-          <action id="RecentChangedFiles" class="consulo.ide.impl.idea.ide.actions.ShowRecentlyEditedFilesAction"/>
-          <action id="RecentLocations" class="consulo.ide.impl.idea.ide.actions.RecentLocationsAction"/>
-        </group>
-        <separator/>
-        <group id="CompareActions">
-          <group id="PairFileActions">
-            <reference ref="CompareTwoFiles"/>
-            <reference ref="CompareFileWithEditor"/>
-          </group>
-          <reference ref="CompareClipboardWithSelection"/>
-        </group>
-        <separator/>
-        <action id="QuickChangeScheme" class="consulo.ide.impl.idea.ide.actions.QuickChangeSchemesAction"/>
-        <group id="UIToggleActions">
-          <separator/>
-          <action id="ViewToolBar" class="consulo.ide.impl.idea.ide.actions.ViewToolbarAction"/>
-          <action id="ViewToolButtons" class="consulo.ide.impl.idea.ide.actions.ViewToolWindowButtonsAction"/>
-          <action id="ViewStatusBar" class="consulo.ide.impl.idea.ide.actions.ViewStatusBarAction"/>
-          <group id="ViewStatusBarWidgetsGroup"
-                 class="consulo.ide.impl.idea.openapi.wm.impl.status.widget.StatusBarWidgetsActionGroup" popup="true"/>
-        </group>
-
-        <group id="EditorToggleActions" popup="true">
-          <action id="EditorToggleShowWhitespaces"
-                  class="consulo.ide.impl.idea.openapi.editor.actions.ToggleShowWhitespacesAction"/>
-          <action id="EditorToggleShowLineNumbers"
-                  class="consulo.ide.impl.idea.openapi.editor.actions.ToggleShowLineNumbersAction"/>
-          <action id="EditorToggleShowIndentLines"
-                  class="consulo.ide.impl.idea.openapi.editor.actions.ToggleShowIndentLinesAction"/>
-          <action id="EditorToggleUseSoftWraps" class="consulo.ide.impl.idea.openapi.editor.actions.ToggleUseSoftWrapsMenuAction"
-                  icon="consulo.platform.base.PlatformIconGroup@actions.togglesoftwrap"/>
-        </group>
-
-        <separator/>
-        <group id="EditorBidiTextDirection" popup="true">
-          <action id="EditorSetContentBasedBidiTextDirection"
-                  class="consulo.ide.impl.idea.openapi.editor.actions.SetEditorBidiTextDirectionAction$ContentBased"/>
-          <action id="EditorSetLtrBidiTextDirection"
-                  class="consulo.ide.impl.idea.openapi.editor.actions.SetEditorBidiTextDirectionAction$Ltr"/>
-          <action id="EditorSetRtlBidiTextDirection"
-                  class="consulo.ide.impl.idea.openapi.editor.actions.SetEditorBidiTextDirectionAction$Rtl"/>
-        </group>
-
-        <separator/>
-
-        <!-- Mac OS Lion: In native apps toggle full screen mode is the last action in "View" menu -->
-        <group id="ToggleFullScreenGroup">
-          <separator/>
-          <action id="TogglePresentationMode" class="consulo.ide.impl.idea.ide.actions.TogglePresentationModeAction"/>
-          <action id="TogglePresentationAssistant" class="consulo.ide.impl.presentationAssistant.action.TogglePresentationAssistantAction"/>
-          <action id="ToggleFullScreen" class="consulo.ide.impl.idea.ide.actions.ToggleFullScreenAction"/>
-        </group>
-      </group>
-
-      <!-- Go to -->
-      <group id="GoToMenu" popup="true">
-        <action id="GotoLine" class="consulo.ide.impl.idea.ide.actions.GotoLineAction"/>
-        <separator/>
-        <action id="Back" class="consulo.ide.impl.idea.ide.actions.BackAction"
-                icon="consulo.platform.base.PlatformIconGroup@actions.back"/>
-        <action id="Forward" class="consulo.ide.impl.idea.ide.actions.ForwardAction"
-                icon="consulo.platform.base.PlatformIconGroup@actions.forward"/>
-        <action id="JumpToLastChange" class="consulo.ide.impl.idea.ide.actions.JumpToLastEditAction"/>
-        <separator/>
-        <action id="PreviousOccurence" class="consulo.ide.impl.idea.ide.actions.PreviousOccurenceAction"
-                icon="consulo.platform.base.PlatformIconGroup@actions.previousoccurence"/>
-        <action id="NextOccurence" class="consulo.ide.impl.idea.ide.actions.NextOccurenceAction"
-                icon="consulo.platform.base.PlatformIconGroup@actions.nextoccurence"/>
-        <separator/>
-      </group>
-
-      <!-- Tools -->
-      <group id="ToolsMenu" popup="true">
-        <action id="PsiViewer" class="consulo.ide.impl.idea.internal.psiView.PsiViewerAction"/>
-        <action id="PsiViewerForContext" class="consulo.ide.impl.idea.internal.psiView.PsiViewerForContextAction"/>
-        <separator/>
-        <action id="CreateLauncherScript" class="consulo.ide.impl.idea.ide.actions.CreateLauncherScriptAction"/>
-        <action id="CreateDesktopEntry" class="consulo.ide.impl.idea.ide.actions.CreateDesktopEntryAction"/>
-        <separator/>
-      </group>
-
-      <group id="WindowMenu" popup="true">
-        <action id="StoreDefaultLayout" class="consulo.ide.impl.idea.ide.actions.StoreDefaultLayoutAction"/>
-        <action id="RestoreDefaultLayout" class="consulo.ide.impl.idea.ide.actions.RestoreDefaultLayoutAction"/>
-        <separator/>
-        <group id="ActiveToolwindowGroup" popup="true">
-          <action id="HideActiveWindow" class="consulo.ide.impl.idea.ide.actions.HideToolWindowAction"/>
-          <action id="HideSideWindows" class="consulo.ide.impl.idea.ide.actions.HideSideWindowsAction"/>
-          <action id="HideAllWindows" class="consulo.ide.impl.idea.ide.actions.HideAllToolWindowsAction"/>
-          <action id="CloseActiveTab" class="consulo.ide.impl.idea.ide.actions.CloseActiveTabAction"/>
-          <action id="JumpToLastWindow" class="consulo.ide.impl.idea.ide.actions.JumpToLastWindowAction"/>
-          <action id="MaximizeToolWindow" class="consulo.ide.impl.idea.openapi.wm.impl.MaximizeToolWindowAction"/>
-          <separator/>
-          <action id="TogglePinnedMode" class="consulo.ide.impl.idea.ide.actions.TogglePinnedModeAction"/>
-          <action id="ToggleDockMode" class="consulo.ide.impl.idea.ide.actions.ToggleDockModeAction"/>
-          <action id="ToggleFloatingMode" class="consulo.ide.impl.idea.ide.actions.ToggleFloatingModeAction"/>
-          <action id="ToggleWindowedMode" class="consulo.ide.impl.idea.ide.actions.ToggleWindowedModeAction"/>
-          <action id="ToggleSideMode" class="consulo.ide.impl.idea.ide.actions.ToggleSideModeAction"/>
-          <action id="ToggleContentUiTypeMode" class="consulo.ide.impl.idea.ide.actions.ToggleContentUiTypeAction"/>
-          <action id="ShowContent" class="consulo.ide.impl.idea.ide.actions.ShowContentAction"/>
-          <group id="ResizeToolWindowGroup" popup="true">
-            <action id="ResizeToolWindowLeft" class="consulo.ide.impl.idea.ide.actions.ResizeToolWindowAction$Left"/>
-            <action id="ResizeToolWindowRight" class="consulo.ide.impl.idea.ide.actions.ResizeToolWindowAction$Right"/>
-            <action id="ResizeToolWindowUp" class="consulo.ide.impl.idea.ide.actions.ResizeToolWindowAction$Up"/>
-            <action id="ResizeToolWindowDown" class="consulo.ide.impl.idea.ide.actions.ResizeToolWindowAction$Down"/>
-          </group>
-        </group>
-
-        <group id="EditorTabsGroup" popup="true">
-          <action id="NextTab" class="consulo.ide.impl.idea.ide.actions.NextTabAction"/>
-          <action id="PreviousTab" class="consulo.ide.impl.idea.ide.actions.PreviousTabAction"/>
-          <action id="PinActiveTab" class="consulo.ide.impl.idea.ide.actions.PinActiveTabAction"/>
-          <action id="TabList" class="consulo.ide.impl.idea.ide.actions.TabListAction"/>
-          <separator/>
-          <group id="CloseEditorsGroup">
-            <action id="CloseContent" class="consulo.ide.impl.idea.ide.actions.CloseAction"/>
-            <action id="CloseAllEditorsButActive" class="consulo.ide.impl.idea.ide.actions.CloseAllEditorsButActiveAction"/>
-            <action id="CloseAllEditors" class="consulo.ide.impl.idea.ide.actions.CloseAllEditorsAction"/>
-            <action id="CloseAllUnpinnedEditors" class="consulo.ide.impl.idea.ide.actions.CloseAllUnpinnedEditorsAction"/>
-          </group>
-          <separator/>
-          <action id="ReopenClosedTab" class="consulo.ide.impl.idea.openapi.fileEditor.impl.ReopenClosedTabAction"/>
-          <action id="SplitVertically" class="consulo.ide.impl.idea.ide.actions.SplitVerticallyAction"
-                  icon="consulo.platform.base.PlatformIconGroup@actions.splitvertically"/>
-          <action id="SplitHorizontally" class="consulo.ide.impl.idea.ide.actions.SplitHorizontallyAction"
-                  icon="consulo.platform.base.PlatformIconGroup@actions.splithorizontally"/>
-          <action id="ChangeSplitOrientation" class="consulo.ide.impl.idea.ide.actions.ChangeSplitterOrientationAction"/>
-          <action id="Unsplit" class="consulo.ide.impl.idea.ide.actions.UnsplitAction"/>
-          <action id="UnsplitAll" class="consulo.ide.impl.idea.ide.actions.UnsplitAllAction"/>
-          <action id="NextSplitter" class="consulo.ide.impl.idea.ide.actions.NextSplitAction"/>
-          <action id="PrevSplitter" class="consulo.ide.impl.idea.ide.actions.PrevSplitAction"/>
-          <group id="TabsPlacementGroup" popup="true" text="Tabs Placement">
-            <action id="TabsPlacementTop" text="Top" class="consulo.ide.impl.idea.ide.actions.TabsPlacementAction$Top"/>
-            <action id="TabsPlacementBottom" text="Bottom"
-                    class="consulo.ide.impl.idea.ide.actions.TabsPlacementAction$Bottom"/>
-            <action id="TabsPlacementLeft" text="Left" class="consulo.ide.impl.idea.ide.actions.TabsPlacementAction$Left"/>
-            <action id="TabsPlacementRight" text="Right" class="consulo.ide.impl.idea.ide.actions.TabsPlacementAction$Right"/>
-            <action id="TabsPlacementNone" text="None" class="consulo.ide.impl.idea.ide.actions.TabsPlacementAction$None"/>
-          </group>
-          <action id="TabsAlphabeticalMode" class="consulo.ide.impl.idea.ide.actions.TabsAlphabeticalModeSwitcher"
-                  text="Alphabetical Mode"/>
-        </group>
-
-        <group id="BackgroundTasks" popup="true">
-          <action id="ShowProcessWindow" class="consulo.ide.impl.idea.openapi.wm.impl.status.ShowProcessWindowAction"/>
-          <action id="AutoShowProcessWindow" class="consulo.ide.impl.idea.openapi.wm.impl.status.AutoShowProcessPopupAction"/>
-        </group>
-
-        <separator/>
-        <group id="OpenProjectWindows" class="consulo.ide.impl.idea.openapi.wm.impl.ProjectWindowActionGroup">
-          <action id="NextProjectWindow" class="consulo.ide.impl.idea.openapi.wm.impl.NextProjectWindow"/>
-          <action id="PreviousProjectWindow" class="consulo.ide.impl.idea.openapi.wm.impl.PreviousProjectWindow"/>
-          <separator/>
-        </group>
-      </group>
-
-      <!-- Help -->
-      <group id="HelpMenu" popup="true">
-        <action id="GotoAction" class="consulo.ide.impl.idea.ide.actions.GotoActionAction"/>
-        <separator/>
-        <reference id="HelpTopics"/>
-        <reference id="ShowTips"/>
-        <action id="ProductivityGude" class="consulo.ide.impl.idea.featureStatistics.actions.ShowFeatureUsageStatisticsAction"/>
-        <separator/>
-        <action id="TechnicalSupport" class="consulo.ide.impl.idea.ide.actions.TechnicalSupportAction"/>
-        <action id="SendFeedback" class="consulo.ide.impl.idea.ide.actions.SendFeedbackAction"/>
-        <action id="ShowLog" class="consulo.ide.impl.idea.ide.actions.ShowLogAction"/>
-        <separator/>
-        <reference id="OnlineDocAction"/>
-        <reference id="Help.KeymapReference"/>
-        <reference id="Help.Youtube"/>
-        <reference id="Help.JoinDiscordChannel"/>
-        <separator/>
-        <reference id="CheckForUpdate"/>
-        <reference id="About"/>
-      </group>
-    </group>
-
-    <group id="MainToolBar">
-      <reference ref="OpenFile"/>
-      <reference ref="SaveAll"/>
-      <reference ref="Synchronize"/>
-      <separator/>
-      <reference ref="$Undo"/>
-      <reference ref="$Redo"/>
-      <separator/>
-      <reference ref="$Cut"/>
-      <reference ref="$Copy"/>
-      <reference ref="$Paste"/>
-      <separator/>
-      <reference ref="Back"/>
-      <reference ref="Forward"/>
-      <separator/>
-      <group id="MainToolBarSettings">
-        <reference ref="ShowSettings"/>
-      </group>
-      <separator/>
-      <reference ref="RunAnything"/>
-      <reference ref="SearchEverywhere"/>
-    </group>
-
-    <group id="NavBarVcsGroup"/>
-
-    <group id="EditorPopupMenu">
-      <reference ref="$Cut"/>
-      <reference ref="$Copy"/>
-      <reference ref="$Paste"/>
-      <group id="Copy.Paste.Special" popup="true">
-        <reference ref="EditorPasteSimple"/>
-        <reference ref="PasteMultiple"/>
-      </group>
-      <reference ref="EditorToggleColumnMode"/>
-      <action id="$SearchWeb" class="consulo.ide.impl.idea.ide.actions.SearchWebAction"/>
-      <separator/>
-      <reference ref="CompareClipboardWithSelection"/>
-      <reference ref="ChangeFileEncodingAction"/>
-    </group>
-
-    <group id="ConsoleEditorPopupMenu">
-      <reference ref="CutCopyPasteGroup"/>
-      <separator/>
-      <reference ref="CompareClipboardWithSelection"/>
-      <reference ref="$SearchWeb"/>
-    </group>
-
-    <group id="EditorTabPopupMenu">
-      <reference ref="CloseEditorsGroup"/>
-      <separator/>
-      <reference ref="CopyPaths"/>
-      <separator/>
-      <reference ref="SplitVertically"/>
-      <reference ref="SplitHorizontally"/>
-      <action id="MoveEditorToOppositeTabGroup"
-              class="consulo.ide.impl.idea.openapi.fileEditor.impl.MoveEditorToOppositeTabGroupAction"/>
-      <reference ref="ChangeSplitOrientation"/>
-      <reference ref="PinActiveTab"/>
-      <reference ref="TabsPlacementGroup"/>
-      <reference ref="TabsAlphabeticalMode"/>
-      <separator/>
-      <reference ref="NextTab"/>
-      <reference ref="PreviousTab"/>
-      <reference ref="ReopenClosedTab"/>
-      <separator/>
-      <reference ref="Unsplit"/>
-      <reference ref="UnsplitAll"/>
-    </group>
-
-    <group id="WelcomeScreen.QuickStart">
-      <action id="WelcomeScreen.CreateNewProject" class="consulo.ide.impl.newProject.actions.WelcomeNewProjectAction"/>
-      <action id="WelcomeScreen.OpenProject" class="consulo.ide.impl.newProject.actions.WelcomeOpenFileAction"/>
-      <action id="WelcomeScreen.GetFromVcs" class="consulo.ide.impl.idea.openapi.wm.impl.welcomeScreen.WelcomeGetFromVcsAction"/>
-    </group>
-
-    <group id="WelcomeScreen.Configure">
-      <action id="WelcomeScreen.Settings" class="consulo.ide.impl.idea.ide.actions.ShowSettingsAction"/>
-      <action id="WelcomeScreen.Plugins" class="consulo.ide.impl.idea.ide.actions.ShowPluginManagerAction"/>
-
-      <action id="WelcomeScreen.Configure.Import" class="consulo.ide.impl.idea.ide.actions.ImportSettingsAction"/>
-      <action id="WelcomeScreen.Configure.Export" class="consulo.ide.impl.idea.ide.actions.ExportSettingsAction"/>
-
-      <reference id="CreateDesktopEntry"/>
-      <reference id="CheckForUpdate"/>
-      <reference id="ShowLog"/>
-      <reference id="About"/>
-    </group>
-
-    <group id="FileChooserToolbar">
-      <action id="FileChooser.GotoHome" class="consulo.ide.impl.idea.openapi.fileChooser.actions.GotoHomeAction"
-              icon="consulo.platform.base.PlatformIconGroup@nodes.homefolder"/>
-      <action id="FileChooser.GotoDesktop" class="consulo.ide.impl.idea.openapi.fileChooser.actions.GotoDesktopDirAction"
-              icon="consulo.platform.base.PlatformIconGroup@nodes.desktop"/>
-      <action id="FileChooser.GotoProject" class="consulo.ide.impl.idea.openapi.fileChooser.actions.GotoProjectDirectory"
-              icon="consulo.platform.base.PlatformIconGroup@icon16"/>
-      <separator/>
-      <action id="FileChooser.NewFile" class="consulo.ide.impl.idea.openapi.fileChooser.actions.NewFileAction"
-              icon="consulo.platform.base.PlatformIconGroup@actions.new"/>
-      <action id="FileChooser.NewFolder" class="consulo.ide.impl.idea.openapi.fileChooser.actions.NewFolderAction"
-              icon="consulo.platform.base.PlatformIconGroup@actions.newfolder"/>
-      <action id="FileChooser.Delete" class="consulo.ide.impl.idea.openapi.fileChooser.actions.FileDeleteAction"
-              icon="consulo.platform.base.PlatformIconGroup@actions.cancel"/>
-      <separator/>
-      <action id="FileChooser.Refresh" class="consulo.ide.impl.idea.openapi.fileChooser.actions.RefreshFileChooserAction"
-              icon="consulo.platform.base.PlatformIconGroup@actions.refresh"/>
-      <separator/>
-      <action id="FileChooser.ShowHiddens" class="consulo.ide.impl.idea.openapi.fileChooser.actions.ShowHiddensAction"
-              icon="consulo.platform.base.PlatformIconGroup@actions.showhiddens"/>
-    </group>
-
-    <group id="DiffPanel.Toolbar">
-      <reference ref="$Copy"/>
-      <reference ref="PreviousDiff"/>
-      <reference ref="NextDiff"/>
-    </group>
-
-    <group id="ChangeScheme">
-      <action id="ChangeColorScheme" class="consulo.ide.impl.idea.ide.actions.QuickChangeColorSchemeAction"/>
-      <action id="ChangeKeymap" class="consulo.ide.impl.idea.ide.actions.QuickChangeKeymapAction"/>
-      <action id="ChangeLaf" class="consulo.ide.impl.idea.ide.actions.QuickChangeLookAndFeel"/>
-    </group>
-
-    <action id="MaintenanceAction" class="consulo.ide.impl.idea.ide.actions.MaintenanceAction"/>
-
-    <group id="MaintenanceGroup">
-      <action id="UiDebugger" class="consulo.ide.impl.idea.ui.debugger.ShowUiDebuggerAction"/>
-    </group>
-
-    <action id="Console.Open" class="consulo.ui.ex.action.EmptyAction"/>
-    <action id="Console.Execute" class="consulo.ui.ex.action.EmptyAction"/>
-    <action id="Console.Execute.Multiline" class="consulo.ui.ex.action.EmptyAction"/>
-    <action id="Console.SplitLine" class="consulo.ui.ex.action.EmptyAction" use-shortcut-of="EditorSplitLine"/>
-    <group id="Console.HistoryActions">
-      <action id="Console.History.Previous" class="consulo.ui.ex.action.EmptyAction"/>
-      <action id="Console.History.Next" class="consulo.ui.ex.action.EmptyAction"/>
-      <action id="Console.History.Browse" class="consulo.ui.ex.action.EmptyAction"
-              icon="consulo.platform.base.PlatformIconGroup@vcs.history"/>
-    </group>
-
-    <group id="EditorContextBarMenu">
-      <action id="EditorToggleUseSoftWrapsInPreview"
-              class="consulo.ide.impl.idea.openapi.editor.actions.ToggleUseSoftWrapsInPreviewAction"
-              icon="consulo.platform.base.PlatformIconGroup@actions.togglesoftwrap"/>
-      <separator/>
-    </group>
-    <action id="Rerun" class="consulo.execution.impl.internal.action.FakeRerunAction" text="Rerun"/>
-
-    <action id="IncrementWindowWidth" class="consulo.ide.impl.idea.ide.actions.WindowAction$IncrementWidth"
-            use-shortcut-of="ResizeToolWindowRight"/>
-    <action id="DecrementWindowWidth" class="consulo.ide.impl.idea.ide.actions.WindowAction$DecrementWidth"
-            use-shortcut-of="ResizeToolWindowLeft"/>
-    <action id="IncrementWindowHeight" class="consulo.ide.impl.idea.ide.actions.WindowAction$IncrementHeight"
-            use-shortcut-of="ResizeToolWindowDown"/>
-    <action id="DecrementWindowHeight" class="consulo.ide.impl.idea.ide.actions.WindowAction$DecrementHeight"
-            use-shortcut-of="ResizeToolWindowUp"/>
-
-    <action id="ExportTestResults" class="consulo.execution.test.export.ExportTestResultsAction"
-            icon="consulo.platform.base.PlatformIconGroup@actions.export"/>
-
-    <action id="SaveDocument" class="consulo.ide.impl.idea.ide.actions.SaveDocumentAction"/>
-
-    <action id="Vcs.ShowTabbedFileHistory" class="consulo.ide.impl.idea.openapi.vcs.actions.TabbedShowHistoryAction"
-            icon="consulo.platform.base.PlatformIconGroup@vcs.history"/>
-
-    <action id="CheckinProject" class="consulo.ide.impl.idea.openapi.vcs.actions.CommonCheckinProjectAction"
-            icon="consulo.platform.base.PlatformIconGroup@actions.commit">
-      <keyboard-shortcut first-keystroke="control K" keymap="$default"/>
-    </action>
-    <action id="CheckinFiles" class="consulo.ide.impl.idea.openapi.vcs.actions.CommonCheckinFilesAction"/>
-    <action id="UpdateFiles" class="consulo.ide.impl.idea.openapi.vcs.update.CommonUpdateFileOrDirectoryAction"/>
-    <action id="CheckStatusForFiles" class="consulo.ide.impl.idea.openapi.vcs.update.CommonStatusFileOrDirectoryAction"/>
-    <action id="IntegrateFiles" class="consulo.ide.impl.idea.openapi.vcs.update.CommonIntegrateFileOrDirectoryAction"/>
-    <action id="Annotate" class="consulo.ide.impl.idea.openapi.vcs.actions.AnnotateToggleAction"/>
-    <action id="Show.Current.Revision" class="consulo.ide.impl.idea.openapi.vcs.actions.ShowBaseRevisionAction"
-            text="Show Current Revision"/>
-    <action id="Compare.SameVersion" class="consulo.ide.impl.idea.openapi.vcs.actions.CompareWithTheSameVersionAction"
-            icon="consulo.platform.base.PlatformIconGroup@actions.diff"/>
-    <action id="Compare.LastVersion" class="consulo.ide.impl.idea.openapi.vcs.actions.CompareWithLastVersion"/>
-    <action id="Compare.Selected" class="consulo.ide.impl.idea.openapi.vcs.actions.CompareWithSelectedRevisionAction" popup="true"/>
-    <action id="Compare.Specified" class="consulo.ide.impl.idea.openapi.vcs.actions.SelectAndCompareWithSelectedRevisionAction"
-            text="Com_pare with Specified Revision..." popup="true"/>
-    <action id="Vcs.ShowHistoryForBlock" class="consulo.ide.impl.idea.openapi.vcs.actions.SelectedBlockHistoryAction"/>
-
-    <group class="consulo.ide.impl.idea.openapi.vcs.actions.VcsActionGroup" id="VcsGroup"/>
-
-    <group class="consulo.ide.impl.idea.openapi.vcs.actions.VcsGroupsWrapper" id="VcsFileGroupPopup" popup="true"/>
-
-    <group id="VersionControlsGroup">
-      <reference ref="VcsFileGroupPopup"/>
-    </group>
-
-    <group id="GoToChangeMarkerGroup">
-      <separator/>
-      <action id="VcsShowNextChangeMarker" class="consulo.ide.impl.idea.openapi.vcs.actions.ShowNextChangeMarkerAction"
-              icon="consulo.platform.base.PlatformIconGroup@actions.nextoccurence"/>
-      <action id="VcsShowPrevChangeMarker" class="consulo.ide.impl.idea.openapi.vcs.actions.ShowPrevChangeMarkerAction"
-              icon="consulo.platform.base.PlatformIconGroup@actions.previousoccurence"/>
-
-      <add-to-group group-id="GoToMenu" anchor="last"/>
-    </group>
-
-    <action id="Vcs.UpdateProject" class="consulo.ide.impl.idea.openapi.vcs.update.CommonUpdateProjectAction"
-            icon="consulo.platform.base.PlatformIconGroup@actions.checkout">
-      <keyboard-shortcut first-keystroke="control T" keymap="$default"/>
-    </action>
-
-    <action id="Vcs.IntegrateProject" class="consulo.ide.impl.idea.openapi.vcs.update.CommonIntegrateProjectAction"/>
-
-    <action id="Vcs.RefreshStatuses" class="consulo.ide.impl.idea.openapi.vcs.actions.RefreshStatuses"/>
-    <action id="ChangesView.Refresh" class="consulo.ide.impl.idea.openapi.vcs.changes.actions.RefreshAction"
-            icon="consulo.platform.base.PlatformIconGroup@actions.refresh"/>
-    <action id="ChangesView.CreatePatch" class="consulo.ide.impl.idea.openapi.vcs.changes.actions.CreatePatchAction"
-            icon="consulo.platform.base.PlatformIconGroup@filetypes.patch"/>
-    <action id="ChangesView.Revert" class="consulo.ide.impl.idea.openapi.vcs.changes.actions.RollbackAction"
-            icon="consulo.platform.base.PlatformIconGroup@actions.rollback" text="_Revert..." description="Revert selected changes"/>
-    <action id="ChangesView.Shelve" class="consulo.ide.impl.idea.openapi.vcs.changes.shelf.ShelveChangesAction"
-            icon="consulo.platform.base.PlatformIconGroup@vcs.shelvesilent"/>
-
-    <group id="ChangesViewToolbar">
-      <reference ref="ChangesView.Refresh"/>
-      <action id="ChangesView.Commit" class="consulo.ide.impl.idea.openapi.vcs.actions.CommonCheckinProjectAction"
-              icon="consulo.platform.base.PlatformIconGroup@actions.commit"/>
-      <action id="ChangesView.Rollback" class="consulo.ide.impl.idea.openapi.vcs.changes.actions.RollbackAction"
-              icon="consulo.platform.base.PlatformIconGroup@actions.rollback"/>
-      <action id="ChangesView.NewChangeList" class="consulo.ide.impl.idea.openapi.vcs.changes.actions.AddChangeListAction"
-              icon="consulo.platform.base.PlatformIconGroup@general.add"/>
-      <action id="ChangesView.RemoveChangeList" class="consulo.ide.impl.idea.openapi.vcs.changes.actions.RemoveChangeListAction"
-              icon="consulo.platform.base.PlatformIconGroup@general.remove"/>
-      <action id="ChangesView.SetDefault" class="consulo.ide.impl.idea.openapi.vcs.changes.actions.SetDefaultChangeListAction"
-              icon="consulo.platform.base.PlatformIconGroup@actions.selectall"/>
-      <action id="ChangesView.Move" class="consulo.ide.impl.idea.openapi.vcs.changes.actions.MoveChangesToAnotherListAction"
-              icon="consulo.platform.base.PlatformIconGroup@actions.movetoanotherchangelist"/>
-      <action id="ChangesView.Diff" class="consulo.ide.impl.idea.openapi.vcs.changes.actions.diff.ShowDiffAction"
-              icon="consulo.platform.base.PlatformIconGroup@actions.diff"/>
-    </group>
-
-    <group id="AlienCommitChangesDialog.AdditionalActions"/>
-
-    <group id="ChangesViewPopupMenu">
-      <reference ref="ChangesView.Commit"/>
-      <reference ref="ChangesView.Rollback"/>
-      <reference ref="ChangesView.Move"/>
-      <reference ref="ChangesView.Diff"/>
-      <reference ref="EditSource"/>
-      <separator/>
-      <action id="ChangesView.DeleteUnversioned"
-              class="consulo.ide.impl.idea.openapi.vcs.changes.actions.DeleteUnversionedFilesAction"
-              icon="consulo.platform.base.PlatformIconGroup@actions.cancel"/>
-      <action id="ChangesView.AddUnversioned" class="consulo.ide.impl.idea.openapi.vcs.changes.actions.ScheduleForAdditionAction">
-        <keyboard-shortcut first-keystroke="control alt A" keymap="$default"/>
-      </action>
-      <action id="ChangesView.Ignore" class="consulo.ide.impl.idea.openapi.vcs.changes.actions.IgnoreUnversionedAction"
-              icon="consulo.platform.base.PlatformIconGroup@actions.properties"/>
-      <action id="ChangesView.RemoveDeleted" class="consulo.ide.impl.idea.openapi.vcs.changes.actions.ScheduleForRemovalAction"
-              icon="consulo.platform.base.PlatformIconGroup@actions.cancel"/>
-      <action id="ChangesView.Edit" class="consulo.ide.impl.idea.openapi.vcs.changes.actions.EditAction"/>
-      <separator/>
-      <reference ref="ChangesView.NewChangeList"/>
-      <reference ref="ChangesView.RemoveChangeList"/>
-      <reference ref="ChangesView.SetDefault"/>
-      <action id="ChangesView.Rename" class="consulo.ide.impl.idea.openapi.vcs.changes.actions.RenameChangeListAction"/>
-      <reference ref="ChangesView.CreatePatch"/>
-      <reference ref="ChangesView.Shelve"/>
-      <separator/>
-      <reference ref="ChangesView.Refresh"/>
-      <separator/>
-      <reference ref="VersionControlsGroup"/>
-    </group>
-
-    <!-- There are alternative action presentations for the UnversionedViewDialog. Icon is the difference.  -->
-    <group id="Unversioned.Files.Dialog">
-      <action id="ChangesView.AddUnversioned.From.Dialog"
-              class="consulo.ide.impl.idea.openapi.vcs.changes.actions.ScheduleForAdditionAction"
-              icon="consulo.platform.base.PlatformIconGroup@general.add" use-shortcut-of="ChangesView.AddUnversioned"/>
-      <reference ref="ChangesView.Move"/>
-      <action id="ChangesView.DeleteUnversioned.From.Dialog"
-              class="consulo.ide.impl.idea.openapi.vcs.changes.actions.DeleteUnversionedFilesAction"/>
-      <reference ref="ChangesView.Ignore"/>
-    </group>
-
-    <group id="ShelvedChangesPopupMenu">
-      <reference id="ShelveChanges.UnshelveWithDialog" />
-      <action id="ShelvedChanges.Restore" class="consulo.ide.impl.idea.openapi.vcs.changes.shelf.RestoreShelvedChange"/>
-      <action id="ShelvedChanges.Diff" class="consulo.ide.impl.idea.openapi.vcs.changes.shelf.DiffShelvedChangesAction"
-              icon="consulo.platform.base.PlatformIconGroup@actions.diff" use-shortcut-of="Diff.ShowDiff"/>
-      <action id="ChangesView.CreatePatchFromChanges"
-              class="consulo.ide.impl.idea.openapi.vcs.changes.actions.CreatePatchFromChangesAction"
-              icon="consulo.platform.base.PlatformIconGroup@filetypes.patch"/>
-      <action id="ShelvedChanges.ImportPatches" class="consulo.ide.impl.idea.openapi.vcs.changes.shelf.ImportIntoShelfAction"/>
-      <separator/>
-      <action id="ShelvedChanges.Rename" class="consulo.ide.impl.idea.openapi.vcs.changes.shelf.RenameShelvedChangeListAction"
-              use-shortcut-of="RenameElement"/>
-      <reference ref="$Delete"/>
-      <separator/>
-      <action id="ShelvedChanges.ShowHideDeleted" class="consulo.ide.impl.idea.openapi.vcs.changes.shelf.ShowHideRecycledAction"
-              description="Show/Hide Already Unshelved"/>
-      <action id="ShelvedChanges.CleanMarkedToDelete" class="consulo.ide.impl.idea.openapi.vcs.changes.shelf.CleanUnshelvedAction"
-              description="Delete unshelved changelists" text="Clean Already Unshelved..."
-              icon="consulo.platform.base.PlatformIconGroup@actions.gc"/>
-    </group>
-
-    <group id="VcsHistoryActionsGroup"/>
-
-    <group id="CommittedChangesToolbar">
-      <action id="CommittedChanges.Refresh" class="consulo.ide.impl.idea.openapi.vcs.changes.committed.RefreshCommittedAction"
-              icon="consulo.platform.base.PlatformIconGroup@actions.refresh"/>
-      <action id="CommittedChanges.Filter" class="consulo.ide.impl.idea.openapi.vcs.changes.committed.FilterCommittedAction"
-              icon="consulo.platform.base.PlatformIconGroup@general.filter"/>
-      <action id="CommittedChanges.Details" class="consulo.ide.impl.idea.openapi.vcs.changes.committed.ChangeListDetailsAction"
-              icon="consulo.platform.base.PlatformIconGroup@actions.showchangesonly"/>
-      <reference ref="ChangesView.CreatePatchFromChanges"/>
-      <action id="CommittedChanges.Revert" class="consulo.ide.impl.idea.openapi.vcs.changes.actions.RevertChangeListAction"
-              icon="consulo.platform.base.PlatformIconGroup@actions.rollback"/>
-      <action id="CommittedChanges.Clear" class="consulo.ide.impl.idea.openapi.vcs.changes.committed.ClearCommittedAction"
-              icon="consulo.platform.base.PlatformIconGroup@vcs.remove"/>
-    </group>
-
-    <group id="RepositoryChangesBrowserToolbar">
-    </group>
-
-    <group id="IncomingChangesToolbar">
-      <action id="IncomingChanges.Refresh" class="consulo.ide.impl.idea.openapi.vcs.changes.committed.RefreshIncomingChangesAction"
-              icon="consulo.platform.base.PlatformIconGroup@actions.refresh"/>
-      <reference ref="CommittedChanges.Details"/>
-      <!--
-      <action id="IncomingChanges.Get" class="consulo.ide.impl.idea.openapi.vcs.changes.committed.GetCommittedChangelistAction"
-              icon="/actions/get.png"/>
-      -->
-      <reference ref="Vcs.UpdateProject"/>
-    </group>
-
-    <group id="Vcs.History">
-      <action id="VcsHistory.ShowAllAffected" class="consulo.ide.impl.idea.openapi.vcs.annotate.ShowAllAffectedGenericAction"
-              icon="consulo.platform.base.PlatformIconGroup@vcs.allrevisions"/>
-    </group>
-
-    <action id="ChangesView.Browse" class="consulo.ide.impl.idea.openapi.vcs.changes.actions.BrowseChangesAction"/>
-
-    <action id="Diff.PrevChange" class="consulo.ui.ex.action.EmptyAction"
-            icon="consulo.platform.base.PlatformIconGroup@actions.back" use-shortcut-of="PreviousTab"/>
-    <action id="Diff.NextChange" class="consulo.ui.ex.action.EmptyAction"
-            icon="consulo.platform.base.PlatformIconGroup@actions.forward" use-shortcut-of="NextTab"/>
-    <action id="Diff.SelectedChange" class="consulo.ui.ex.action.EmptyAction"
-            icon="consulo.platform.base.PlatformIconGroup@actions.listfiles" use-shortcut-of="GotoChangedFile"/>
-
-    <group id="Vcs.CheckinProjectPopup">
-      <separator/>
-    </group>
-
-    <group id="Vcs.CheckinProjectToolbar">
-    </group>
-
-    <group id="UpdateActionGroup">
-      <reference ref="EditSource"/>
-      <reference ref="$Delete"/>
-      <action id="Diff.UpdatedFiles" class="consulo.ide.impl.idea.openapi.vcs.update.ShowUpdatedDiffAction"
-              use-shortcut-of="CompareDirs" icon="consulo.platform.base.PlatformIconGroup@actions.diff"/>
-    </group>
-
-    <action class="consulo.ide.impl.idea.openapi.vcs.actions.VcsToolbarLabelAction" id="VcsToolbarLabelAction" text="VCS Label"/>
-    <group id="VcsNavBarToobarActions">
-      <reference ref="VcsToolbarLabelAction"/>
-      <reference ref="Vcs.UpdateProject"/>
-      <reference ref="CheckinProject"/>
-      <reference ref="Vcs.ShowTabbedFileHistory"/>
-      <reference ref="ChangesView.Revert"/>
-      <separator/>
-      <add-to-group group-id="NavBarVcsGroup" anchor="first"/>
-    </group>
-
-    <group id="Vcs.MessageActionGroup">
-      <action id="Vcs.ShowMessageHistory"
-              class="consulo.ide.impl.idea.openapi.vcs.actions.ShowMessageHistoryAction"
-              icon="consulo.platform.base.PlatformIconGroup@vcs.history"/>
-    </group>
-
-    <group id="VcsToobarActions">
-      <reference ref="VcsToolbarLabelAction"/>
-      <reference ref="Vcs.UpdateProject"/>
-      <reference ref="CheckinProject"/>
-      <reference ref="Compare.SameVersion"/>
-      <reference ref="Vcs.ShowTabbedFileHistory"/>
-      <reference ref="ChangesView.Revert"/>
-      <separator/>
-      <add-to-group group-id="MainToolBarSettings" relative-to-action="ShowSettings" anchor="before"/>
-    </group>
-
-    <!-- Window -->
-    <action id="CloseAllUnmodifiedEditors" class="consulo.ide.impl.idea.ide.actions.CloseAllUnmodifiedEditorsAction">
-      <add-to-group group-id="CloseEditorsGroup" anchor="before" relative-to-action="CloseAllUnpinnedEditors"/>
-    </action>
-
-    <action id="Vcs.ShowDiffWithLocal" class="consulo.ide.impl.idea.openapi.vcs.history.ShowDiffWithLocalAction"
-            text="Compare with Local" description="Compare version from selected revision with current version"
-            icon="consulo.platform.base.PlatformIconGroup@actions.diffwithcurrent"/>
-
-    <action id="Vcs.RollbackChangedLines" class="consulo.ide.impl.idea.openapi.vcs.ex.RollbackLineStatusAction"
-            icon="consulo.platform.base.PlatformIconGroup@general.reset">
-    </action>
-
-    <group id="Shelve.KeymapGroup" text="Shelve">
-      <reference ref="ChangesView.Shelve"/>
-      <reference ref="ShelveChanges.UnshelveWithDialog"/>
-      <reference ref="ShelvedChanges.Restore"/>
-      <reference ref="ShelvedChanges.ImportPatches"/>
-      <separator/>
-      <reference ref="ShelvedChanges.Rename"/>
-      <separator/>
-      <reference ref="ShelvedChanges.Diff"/>
-      <reference ref="ChangesView.CreatePatchFromChanges"/>
-      <separator/>
-      <reference ref="ShelvedChanges.ShowHideDeleted"/>
-      <reference ref="ShelvedChanges.CleanMarkedToDelete"/>
-      <separator/>
-
-      <add-to-group group-id="Vcs.KeymapGroup" anchor="first"/>
-    </group>
-
-    <group id="DebuggerActions">
-    </group>
-
-    <action id="IncrementalSearch" class="consulo.ide.impl.idea.codeInsight.navigation.actions.IncrementalSearchAction"/>
-    <action id="AddToFavoritesPopup" class="consulo.ide.impl.idea.ide.favoritesTreeView.actions.AddToFavoritesPopupAction"/>
-    <group id="AddToFavorites" class="consulo.ide.impl.idea.ide.favoritesTreeView.actions.AddToFavoritesActionGroup" popup="true"/>
-    <group id="AddAllToFavorites" class="consulo.ide.impl.idea.ide.favoritesTreeView.actions.AddAllToFavoritesActionGroup"
-           popup="true"/>
-    <action id="AddNewFavoritesList" class="consulo.ide.impl.idea.ide.favoritesTreeView.actions.AddNewFavoritesListAction"/>
-    <group id="SendToFavoritesGroup" class="consulo.ide.impl.idea.ide.favoritesTreeView.actions.SendToFavoritesGroup" popup="true"/>
-
-    <action id="RunConfiguration" class="consulo.ide.impl.idea.execution.actions.RunConfigurationsComboBoxAction"/>
-    <action id="ChooseRunConfiguration" class="consulo.ide.impl.idea.execution.actions.ChooseRunConfigurationPopupAction" text="Run..."
-            description="Choose and run configuration" icon="consulo.platform.base.PlatformIconGroup@actions.execute"/>
-    <action id="ChooseDebugConfiguration" class="consulo.ide.impl.idea.execution.actions.ChooseDebugConfigurationPopupAction"
-            text="Debug..."
-            description="Choose and debug configuration" icon="consulo.platform.base.PlatformIconGroup@actions.startdebugger"/>
-
-    <group id="RunContextGroup" popup="false">
-      <!-- A dynamic group filled with executor actions -->
-      <group id="RunContextGroupInner"/>
-      <separator/>
-    </group>
-
-    <group id="RunContextPopupGroup" popup="false">
-      <reference ref="RunContextGroup"/>
-    </group>
-
-    <group id="LangCodeInsightActions">
-      <action id="EditorSelectWord" class="consulo.ide.impl.idea.openapi.editor.actions.SelectWordAtCaretAction"/>
-      <action id="EditorUnSelectWord" class="consulo.ide.impl.idea.openapi.editor.actions.UnselectWordAtCaretAction"/>
-
-      <add-to-group group-id="EditorActions" anchor="last"/>
-    </group>
-
-    <action id="ClassNameCompletion" class="consulo.ide.impl.idea.codeInsight.completion.actions.ClassNameCompletionAction"/>
-
-    <action id="ShowIntentionActions" class="consulo.ide.impl.idea.codeInsight.intention.actions.ShowIntentionActionsAction"
-            icon="consulo.platform.base.PlatformIconGroup@actions.intentionbulb"/>
-
-    <group id="ShowIntentionsGroup" compact="true">
-      <reference ref="ShowIntentionActions"/>
-      <separator/>
-      <add-to-group group-id="EditorPopupMenu" anchor="first"/>
-    </group>
-
-    <action id="TogglePopupHints" class="consulo.ide.impl.idea.codeInsight.daemon.impl.TogglePopupHintsAction"/>
-    <action id="FindModal" class="consulo.ide.impl.idea.openapi.editor.actions.FindAction"
-            icon="consulo.platform.base.PlatformIconGroup@actions.menu_find"/>
-
-    <action id="CodeInspection.OnEditor" class="consulo.ide.impl.idea.codeInspection.actions.CodeInspectionOnEditorAction"/>
-
-    <action id="ActivateNavBar" class="consulo.ide.impl.idea.ide.navigationToolbar.ActivateNavigationBarAction" popup="true"/>
-
-    <group id="CodeInsightEditorActions">
-      <reference ref="LookupActions"/>
-      <action id="EmacsStyleIndent" class="consulo.ide.impl.idea.codeInsight.editorActions.EmacsStyleIndentAction"/>
-      <action id="EditorCodeBlockStart" class="consulo.ide.impl.idea.codeInsight.editorActions.CodeBlockStartAction"/>
-      <action id="EditorCodeBlockEnd" class="consulo.ide.impl.idea.codeInsight.editorActions.CodeBlockEndAction"/>
-      <action id="EditorMatchBrace" class="consulo.ide.impl.idea.codeInsight.editorActions.MatchBraceAction"/>
-      <action id="EditorCodeBlockStartWithSelection"
-              class="consulo.ide.impl.idea.codeInsight.editorActions.CodeBlockStartWithSelectionAction"/>
-      <action id="EditorCodeBlockEndWithSelection"
-              class="consulo.ide.impl.idea.codeInsight.editorActions.CodeBlockEndWithSelectionAction"/>
-      <action id="EditorCompleteStatement" class="consulo.ide.impl.idea.codeInsight.editorActions.smartEnter.SmartEnterAction"/>
-
-      <add-to-group group-id="EditorActions" anchor="last"/>
-    </group>
-
-    <!-- File -->
-
-    <action id="ReloadFromDisk" class="consulo.ide.impl.idea.ide.actions.ReloadFromDiskAction">
-      <!--
-      <add-to-group group-id="FileMenu" anchor="after" relative-to-action="Synchronize"/>
-      -->
-    </action>
-
-
-    <group id="PrintExportGroup">
-      <separator/>
-      <action id="ExportToHTML" class="consulo.ide.impl.idea.codeEditor.printing.ExportToHTMLAction"/>
-      <action id="Print" class="consulo.ide.impl.idea.codeEditor.printing.PrintAction"
-              icon="consulo.platform.base.PlatformIconGroup@general.print"/>
-      <reference ref="AddToFavorites"/>
-
-      <add-to-group group-id="FileMenu" anchor="after" relative-to-action="InvalidateCaches"/>
-    </group>
-
-    <action id="ChangeTemplateDataLanguage" class="consulo.ide.impl.psi.templateLanguages.ChangeTemplateDataLanguageAction">
-      <add-to-group group-id="FileMenu" anchor="before" relative-to-action="ToggleReadOnlyAttribute"/>
-    </action>
-
-    <group id="PowerSaveGroup">
-      <separator/>
-      <action id="TogglePowerSave" class="consulo.ide.impl.idea.ide.actions.TogglePowerSaveAction"/>
-      <add-to-group group-id="FileMenu" anchor="after" relative-to-action="ToggleReadOnlyAttribute"/>
-    </group>
-
-    <action id="CopyAbsolutePath" class="consulo.ide.impl.idea.ide.actions.CopyAbsolutePathProvider" use-shortcut-of="CopyPaths"/>
-    <action id="CopyFileName" class="consulo.ide.impl.idea.ide.actions.CopyFileNameProvider"/>
-    <action id="CopyPathWithLineNumber" class="consulo.ide.impl.idea.ide.actions.CopyFileWithLineNumberPathProvider"/>
-    <action id="CopyContentRootPath" class="consulo.ide.impl.idea.ide.actions.CopyContentRootPathProvider"/>
-    <action id="CopySourceRootPath" class="consulo.ide.impl.idea.ide.actions.CopySourceRootPathProvider"/>
-
-    <group id="CopyReferencePopupGroup" class="consulo.ide.impl.idea.ide.actions.CopyReferencePopup" popup="true">
-      <group id="CopyFileReference">
-        <reference ref="CopyAbsolutePath"/>
-        <reference ref="CopyFileName"/>
-        <separator/>
-        <reference ref="CopyPathWithLineNumber"/>
-        <reference ref="CopyContentRootPath"/>
-        <reference ref="CopySourceRootPath"/>
-      </group>
-      <separator/>
-      <group id="CopyExternalReferenceGroup">
-      </group>
-      <add-to-group group-id="CutCopyPasteGroup" anchor="after" relative-to-action="CopyPaths"/>
-      <add-to-group group-id="EditorTabPopupMenu" anchor="after" relative-to-action="CopyPaths"/>
-    </group>
-
-    <!-- Edit -->
-    <action id="CopyReference" class="consulo.ide.impl.idea.ide.actions.CopyReferenceAction">
-      <add-to-group group-id="CopyReferencePopupGroup" anchor="after" relative-to-action="CopyExternalReferenceGroup"/>
-      <add-to-group group-id="EditorTabPopupMenu" anchor="after" relative-to-action="CopyPaths"/>
-      <add-to-group group-id="Copy.Paste.Special" anchor="first"/>
-    </action>
-
-    <group id="EditSelectWordGroup">
-      <reference ref="EditorSelectWord"/>
-      <reference ref="EditorUnSelectWord"/>
-
-      <add-to-group group-id="EditSelectGroup" anchor="last"/>
-    </group>
-
-    <group id="EditBookmarksGroup" popup="true">
-      <action id="ToggleBookmark" class="consulo.ide.impl.idea.ide.bookmarks.actions.ToggleBookmarkAction"/>
-      <action id="ToggleBookmarkWithMnemonic" class="consulo.ide.impl.idea.ide.bookmarks.actions.ToggleBookmarkWithMnemonicAction"/>
-      <action id="ShowBookmarks" class="consulo.ide.impl.idea.ide.bookmarks.actions.BookmarksAction"/>
-      <action id="GotoNextBookmark" class="consulo.ide.impl.idea.ide.bookmarks.actions.NextBookmarkAction"/>
-      <action id="GotoPreviousBookmark" class="consulo.ide.impl.idea.ide.bookmarks.actions.PreviousBookmarkAction"/>
-      <separator/>
-
-      <add-to-group group-id="GoToMenu" anchor="after" relative-to-action="JumpToLastChange"/>
-    </group>
-
-    <group id="GoToCodeGroup">
-      <separator/>
-      <action id="SelectIn" class="consulo.ide.impl.idea.ide.actions.SelectInAction"/>
-      <action id="ShowNavBar" class="consulo.ide.impl.idea.ide.navigationToolbar.ShowNavBarAction"/>
-      <action id="GotoDeclaration" class="consulo.ide.impl.idea.codeInsight.navigation.actions.GotoDeclarationAction"/>
-      <action id="GotoImplementation" class="consulo.ide.impl.idea.codeInsight.navigation.actions.GotoImplementationAction"/>
-      <action id="GotoTypeDeclaration" class="consulo.ide.impl.idea.codeInsight.navigation.actions.GotoTypeDeclarationAction"/>
-      <action id="GotoSuperMethod" class="consulo.ide.impl.idea.codeInsight.navigation.actions.GotoSuperAction"/>
-      <action id="GotoTest" class="consulo.ide.impl.idea.testIntegration.GotoTestOrCodeAction"/>
-      <action id="GotoRelated" class="consulo.ide.impl.idea.ide.actions.GotoRelatedFileAction"/>
-      <separator/>
-      <action id="FileStructurePopup" class="consulo.ide.impl.idea.ide.actions.ViewStructureAction"/>
-      <action id="ShowFilePath" class="consulo.ide.impl.idea.ide.actions.ShowFilePathAction"/>
-      <group id="HierarchyGroup">
-        <action id="TypeHierarchy" class="consulo.ide.impl.idea.ide.hierarchy.actions.BrowseTypeHierarchyAction"/>
-        <action id="MethodHierarchy" class="consulo.ide.impl.idea.ide.hierarchy.actions.BrowseMethodHierarchyAction"/>
-        <action id="CallHierarchy" class="consulo.ide.impl.idea.ide.hierarchy.actions.BrowseCallHierarchyAction"/>
-      </group>
-      <separator/>
-
-      <add-to-group group-id="GoToMenu" anchor="after" relative-to-action="EditBookmarksGroup"/>
-    </group>
-
-    <group id="GoToErrorGroup">
-      <separator/>
-      <action id="GotoNextError" class="consulo.ide.impl.idea.codeInsight.daemon.impl.actions.GotoNextErrorAction"/>
-      <action id="GotoPreviousError" class="consulo.ide.impl.idea.codeInsight.daemon.impl.actions.GotoPreviousErrorAction"/>
-
-      <add-to-group group-id="GoToMenu" anchor="after" relative-to-action="GoToCodeGroup"/>
-    </group>
-
-    <!-- View -->
-    <group id="QuickActions">
-      <separator/>
-      <action id="QuickImplementations" class="consulo.ide.impl.idea.codeInsight.hint.actions.ShowImplementationsAction"/>
-      <action id="QuickJavaDoc" class="consulo.ide.impl.idea.codeInsight.documentation.actions.ShowQuickDocInfoAction"/>
-
-      <add-to-group group-id="ViewMenu" anchor="after" relative-to-action="ToolWindowsGroup"/>
-    </group>
-
-    <group id="CodeEditorBaseGroup">
-      <group id="CodeEditorViewGroup">
-        <action id="ExternalJavaDoc" class="consulo.ide.impl.idea.ide.actions.ExternalJavaDocAction"/>
-        <action id="ParameterInfo" class="consulo.ide.impl.idea.codeInsight.hint.actions.ShowParameterInfoAction"/>
-        <action id="ExpressionTypeInfo" class="consulo.ide.impl.idea.codeInsight.hint.actions.ShowExpressionTypeAction"/>
-        <action id="EditorContextInfo" class="consulo.ide.impl.idea.codeInsight.hint.actions.ShowContainerInfoAction"/>
-        <action id="ShowErrorDescription" class="consulo.ide.impl.idea.codeInsight.daemon.impl.actions.ShowErrorDescriptionAction"/>
-      </group>
-      <separator/>
-
-      <add-to-group group-id="ViewMenu" relative-to-action="QuickActions" anchor="after"/>
-    </group>
-
-    <action id="FixDocComment" class="consulo.ide.impl.idea.codeInsight.editorActions.FixDocCommentAction"/>
-
-    <action id="ViewNavigationBar" class="consulo.ide.impl.idea.ide.actions.ViewNavigationBarAction">
-      <add-to-group group-id="UIToggleActions" relative-to-action="ViewStatusBar" anchor="after"/>
-    </action>
-
-    <action id="ViewImportPopups" class="consulo.ide.impl.idea.openapi.editor.actions.ToggleShowImportPopupsAction">
-      <add-to-group group-id="EditorToggleActions"/>
-    </action>
-
-    <action id="ProjectViewChangeView" class="consulo.ide.impl.idea.ide.projectView.actions.ChangeProjectViewAction"/>
-
-    <action id="RecentChanges" class="consulo.ide.impl.idea.history.integration.ui.actions.RecentChangesAction">
-      <keyboard-shortcut first-keystroke="alt shift C" keymap="$default"/>
-      <add-to-group group-id="ViewRecentActions" anchor="last"/>
-    </action>
-
-    <!-- Go To -->
-    <group id="GoToTargetEx">
-      <action id="GotoClass" class="consulo.ide.impl.idea.ide.actions.GotoClassAction"/>
-      <action id="GotoFile" class="consulo.ide.impl.idea.ide.actions.GotoFileAction"/>
-      <action id="GotoSymbol" class="consulo.ide.impl.idea.ide.actions.GotoSymbolAction"/>
-      <action id="GotoCustomRegion" class="consulo.ide.impl.idea.lang.customFolding.GotoCustomRegionAction"/>
-
-      <add-to-group group-id="GoToMenu" anchor="first"/>
-    </group>
-
-    <group id="GoToMenuEx">
-      <separator/>
-      <action id="MethodDown" class="consulo.ide.impl.idea.codeInsight.navigation.actions.MethodDownAction"/>
-      <action id="MethodUp" class="consulo.ide.impl.idea.codeInsight.navigation.actions.MethodUpAction"/>
-      <separator/>
-      <add-to-group group-id="GoToMenu" anchor="after" relative-to-action="GoToPreviousError"/>
-    </group>
-
-
-    <!-- Code -->
-    <group id="CodeMenu" popup="true">
-      <reference ref="OverrideMethods"/>
-      <reference ref="ImplementMethods"/>
-      <reference ref="Generate"/>
-      <separator/>
-      <action id="SurroundWith" class="consulo.ide.impl.idea.codeInsight.generation.actions.SurroundWithAction"/>
-      <action id="Unwrap" class="consulo.ide.impl.idea.codeInsight.unwrap.UnwrapAction"/>
-      <separator/>
-
-      <group id="CodeCompletionGroup" class="consulo.ide.impl.idea.codeInsight.completion.actions.CodeCompletionGroup" popup="true">
-        <action id="CodeCompletion" class="consulo.ide.impl.idea.codeInsight.completion.actions.CodeCompletionAction"/>
-        <action id="SmartTypeCompletion" class="consulo.ide.impl.idea.codeInsight.completion.actions.SmartCodeCompletionAction"/>
-        <separator/>
-        <action id="HippieCompletion" class="consulo.ide.impl.idea.codeInsight.completion.actions.HippieCompletionAction"/>
-        <action id="HippieBackwardCompletion"
-                class="consulo.ide.impl.idea.codeInsight.completion.actions.HippieBackwardCompletionAction"/>
-      </group>
-
-      <group id="FoldingGroup" popup="true">
-        <action id="ExpandRegion" class="consulo.ide.impl.idea.codeInsight.folding.impl.actions.ExpandRegionAction"/>
-        <action id="CollapseRegion" class="consulo.ide.impl.idea.codeInsight.folding.impl.actions.CollapseRegionAction"/>
-        <separator/>
-        <action id="ExpandAllRegions" class="consulo.ide.impl.idea.codeInsight.folding.impl.actions.ExpandAllRegionsAction"/>
-        <action id="CollapseAllRegions" class="consulo.ide.impl.idea.codeInsight.folding.impl.actions.CollapseAllRegionsAction"/>
-        <separator/>
-        <group id="LanguageSpecificFoldingGroup">
-          <action id="ExpandDocComments" class="consulo.ide.impl.idea.codeInsight.folding.impl.actions.ExpandDocCommentsAction"/>
-          <action id="CollapseDocComments"
-                  class="consulo.ide.impl.idea.codeInsight.folding.impl.actions.CollapseDocCommentsAction"/>
-        </group>
-        <separator/>
-        <action id="CollapseSelection" class="consulo.ide.impl.idea.codeInsight.folding.impl.actions.CollapseSelectionAction"/>
-        <action id="CollapseBlock" class="consulo.ide.impl.idea.codeInsight.folding.impl.actions.CollapseBlockAction"/>
-      </group>
-
-      <separator/>
-
-      <action id="InsertLiveTemplate" class="consulo.ide.impl.idea.codeInsight.template.impl.actions.ListTemplatesAction"/>
-      <action id="SurroundWithLiveTemplate"
-              class="consulo.ide.impl.idea.codeInsight.template.impl.actions.SurroundWithTemplateAction"/>
-      <separator/>
-
-      <group id="CommentGroup">
-        <action id="CommentByLineComment" class="consulo.ide.impl.idea.codeInsight.generation.actions.CommentByLineCommentAction"/>
-        <action id="CommentByBlockComment"
-                class="consulo.ide.impl.idea.codeInsight.generation.actions.CommentByBlockCommentAction"/>
-      </group>
-
-      <group id="CodeFormatGroup">
-        <action id="ReformatCode" class="consulo.ide.impl.idea.codeInsight.actions.ReformatCodeAction"/>
-        <action id="AutoIndentLines" class="consulo.ide.impl.idea.codeInsight.generation.actions.AutoIndentLinesAction"/>
-        <action id="OptimizeImports" class="consulo.ide.impl.idea.codeInsight.actions.OptimizeImportsAction"/>
-        <action id="RearrangeCode"
-                class="consulo.ide.impl.idea.application.options.codeStyle.arrangement.action.RearrangeCodeAction"/>
-      </group>
-
-      <separator/>
-      <action id="MoveStatementDown" class="consulo.ide.impl.idea.codeInsight.editorActions.moveUpDown.MoveStatementDownAction"/>
-      <action id="MoveStatementUp" class="consulo.ide.impl.idea.codeInsight.editorActions.moveUpDown.MoveStatementUpAction"/>
-      <action id="MoveElementLeft" class="consulo.ide.impl.idea.codeInsight.editorActions.moveLeftRight.MoveElementLeftAction"/>
-      <action id="MoveElementRight" class="consulo.ide.impl.idea.codeInsight.editorActions.moveLeftRight.MoveElementRightAction"/>
-      <action id="MoveLineDown" class="consulo.ide.impl.idea.codeInsight.editorActions.moveUpDown.MoveLineDownAction"/>
-      <action id="MoveLineUp" class="consulo.ide.impl.idea.codeInsight.editorActions.moveUpDown.MoveLineUpAction"/>
-      <separator/>
-      <add-to-group group-id="MainMenu" anchor="after" relative-to-action="GoToMenu"/>
-    </group>
-
-    <!-- Refactor -->
-    <group id="RefactoringMenu" popup="true">
-      <action id="Refactorings.QuickListPopupAction"
-              class="consulo.ide.impl.idea.refactoring.actions.RefactoringQuickListPopupAction"
-              text="Refactor This..." description="Context aware popup with list of refactoring actions"/>
-      <action id="RenameElement" class="consulo.language.editor.refactoring.rename.RenameElementAction"/>
-      <action id="ChangeSignature" class="consulo.ide.impl.idea.refactoring.actions.ChangeSignatureAction"/>
-      <separator/>
-      <action id="Move" class="consulo.ide.impl.idea.refactoring.actions.MoveAction"/>
-      <action id="CopyElement" class="consulo.ide.impl.idea.ide.actions.CopyElementAction"/>
-      <action id="CloneElement" class="consulo.ide.impl.idea.ide.actions.CloneElementAction"/>
-      <action id="SafeDelete" class="consulo.ide.impl.idea.refactoring.actions.SafeDeleteAction"/>
-      <separator/>
-      <group id="IntroduceActionsGroup" popup="true">
-        <action id="IntroduceVariable" class="consulo.ide.impl.idea.refactoring.actions.IntroduceVariableAction"/>
-        <action id="IntroduceConstant" class="consulo.ide.impl.idea.refactoring.actions.IntroduceConstantAction"/>
-        <action id="IntroduceField" class="consulo.ide.impl.idea.refactoring.actions.IntroduceFieldAction"/>
-        <action id="IntroduceParameter" class="consulo.ide.impl.idea.refactoring.actions.IntroduceParameterAction"/>
-        <separator/>
-        <action id="ExtractMethod" class="consulo.ide.impl.idea.refactoring.actions.ExtractMethodAction"/>
-        <separator/>
-        <action id="ExtractClass" class="consulo.ide.impl.idea.refactoring.actions.ExtractClassAction"/>
-        <action id="ExtractInclude" class="consulo.ide.impl.idea.refactoring.actions.ExtractIncludeAction"/>
-        <action id="ExtractInterface" class="consulo.ide.impl.idea.refactoring.actions.ExtractInterfaceAction"/>
-        <action id="ExtractSuperclass" class="consulo.ide.impl.idea.refactoring.actions.ExtractSuperclassAction"/>
-        <action id="ExtractModule" class="consulo.ide.impl.idea.refactoring.actions.ExtractModuleAction"/>
-      </group>
-
-      <action id="Inline" class="consulo.ide.impl.idea.refactoring.actions.InlineAction"/>
-      <separator/>
-      <action id="MembersPullUp" class="consulo.ide.impl.idea.refactoring.actions.PullUpAction"/>
-      <action id="MemberPushDown" class="consulo.ide.impl.idea.refactoring.actions.PushDownAction"/>
-      <add-to-group group-id="MainMenu" anchor="after" relative-to-action="CodeMenu"/>
-    </group>
-
-    <!-- Run -->
-    <group id="RunMenu" popup="true">
-      <group id="RunnerActions"/>
-      <reference ref="ChooseRunConfiguration"/>
-      <reference ref="ChooseDebugConfiguration"/>
-      <action id="editRunConfigurations" class="consulo.ide.impl.idea.execution.actions.EditRunConfigurationsAction"/>
-      <action id="Stop" class="consulo.execution.impl.internal.action.StopAction"
-              icon="consulo.platform.base.PlatformIconGroup@actions.suspend"/>
-      <action id="StopBackgroundProcesses" class="consulo.execution.impl.internal.action.StopBackgroundProcessesAction"/>
-      <action id="ShowLiveRunConfigurations" class="consulo.ide.impl.idea.execution.actions.ShowRunningListAction"/>
-
-      <add-to-group group-id="MainMenu" anchor="after" relative-to-action="RefactoringMenu"/>
-    </group>
-
-
-    <!-- Tools -->
-    <group id="ToolsBasicGroup">
-      <action id="SaveAsTemplate" class="consulo.ide.impl.idea.codeInsight.template.actions.SaveAsTemplateAction"/>
-      <action id="SaveFileAsTemplate" class="consulo.ide.impl.idea.ide.actions.SaveFileAsTemplateAction"/>
-      <separator/>
-
-      <add-to-group group-id="ToolsMenu" anchor="first"/>
-
-      <action id="IdeScriptingConsole" class="consulo.ide.impl.idea.execution.console.RunIdeConsoleAction"/>
-    </group>
-
-    <action id="NewScratchBuffer" class="consulo.ide.impl.idea.ide.scratch.ScratchFileActions$NewBufferAction"/>
-    <action id="Scratch.ChangeLanguage" class="consulo.ide.impl.idea.ide.scratch.ScratchFileActions$LanguageAction">
-      <add-to-group group-id="EditorPopupMenu"/>
-    </action>
-
-    <group id="ExternalToolsGroup" class="consulo.ide.impl.idea.tools.ExternalToolsGroup">
-      <add-to-group group-id="ToolsMenu" anchor="last"/>
-    </group>
-
-    <group id="NewGroup" popup="true">
-      <action id="NewFile" class="consulo.ide.action.CreateFileAction"/>
-      <action id="NewScratchFile" class="consulo.ide.impl.idea.ide.scratch.ScratchFileActions$NewFileAction"/>
-      <action id="NewDir" class="consulo.ide.impl.idea.ide.actions.CreateDirectoryOrPackageAction"/>
-      <separator/>
-      <action id="NewFromTemplate" class="consulo.ide.impl.idea.ide.fileTemplates.actions.CreateFromTemplateGroup"/>
-    </group>
-
-    <group id="NewGroup1">
-      <add-to-group group-id="NewGroup" anchor="first"/>
-    </group>
-
-    <group id="WeighingNewGroup" class="consulo.ide.impl.idea.ide.actions.WeighingNewActionGroup"/>
-
-
-    <!-- Toolbar -->
-    <!--
-    <group id="ToolbarNewElement">
-      <action id="NewElementToolbarAction" class="consulo.ide.impl.idea.ide.actions.NewElementToolbarAction" icon="/general/add.png"/>
-      <add-to-group group-id="MainToolBar" anchor="first"/>
-    </group>
-    -->
-
-    <group id="ToolbarFindGroup">
-      <separator/>
-
-      <reference ref="Find"/>
-      <reference ref="Replace"/>
-
-      <add-to-group group-id="MainToolBar" relative-to-action="$Paste" anchor="after"/>
-    </group>
-
-    <group id="ToolbarRunGroup">
-      <separator/>
-      <reference ref="RunConfiguration"/>
-      <reference ref="RunnerActions"/>
-      <reference ref="Stop"/>
-      <add-to-group group-id="MainToolBar" relative-to-action="Forward" anchor="after"/>
-    </group>
-
-    <group id="NavBarToolBarOthers"/>
-
-    <group id="NavBarToolBar">
-      <reference ref="ToolbarRunGroup"/>
-      <separator/>
-      <reference ref="NavBarVcsGroup"/>
-      <separator/>
-      <reference id="NavBarToolBarOthers"/>
-      <separator/>
-      <reference ref="ShowProjectStructureSettings"/>
-      <separator/>
-      <reference ref="SearchEverywhere"/>
-      <reference ref="SettingsEntryPoint"/>
-    </group>
-
-    <group id="Bookmarks">
-      <reference ref="ToggleBookmark"/>
-      <reference ref="ShowBookmarks"/>
-      <reference ref="GotoNextBookmark"/>
-      <reference ref="GotoPreviousBookmark"/>
-
-      <action id="GotoBookmark0" class="consulo.ide.impl.idea.ide.bookmarks.actions.GotoBookmark0Action"/>
-      <action id="GotoBookmark1" class="consulo.ide.impl.idea.ide.bookmarks.actions.GotoBookmark1Action"/>
-      <action id="GotoBookmark2" class="consulo.ide.impl.idea.ide.bookmarks.actions.GotoBookmark2Action"/>
-      <action id="GotoBookmark3" class="consulo.ide.impl.idea.ide.bookmarks.actions.GotoBookmark3Action"/>
-      <action id="GotoBookmark4" class="consulo.ide.impl.idea.ide.bookmarks.actions.GotoBookmark4Action"/>
-      <action id="GotoBookmark5" class="consulo.ide.impl.idea.ide.bookmarks.actions.GotoBookmark5Action"/>
-      <action id="GotoBookmark6" class="consulo.ide.impl.idea.ide.bookmarks.actions.GotoBookmark6Action"/>
-      <action id="GotoBookmark7" class="consulo.ide.impl.idea.ide.bookmarks.actions.GotoBookmark7Action"/>
-      <action id="GotoBookmark8" class="consulo.ide.impl.idea.ide.bookmarks.actions.GotoBookmark8Action"/>
-      <action id="GotoBookmark9" class="consulo.ide.impl.idea.ide.bookmarks.actions.GotoBookmark9Action"/>
-
-      <action id="ToggleBookmark0" class="consulo.ide.impl.idea.ide.bookmarks.actions.ToggleBookmark0Action"/>
-      <action id="ToggleBookmark1" class="consulo.ide.impl.idea.ide.bookmarks.actions.ToggleBookmark1Action"/>
-      <action id="ToggleBookmark2" class="consulo.ide.impl.idea.ide.bookmarks.actions.ToggleBookmark2Action"/>
-      <action id="ToggleBookmark3" class="consulo.ide.impl.idea.ide.bookmarks.actions.ToggleBookmark3Action"/>
-      <action id="ToggleBookmark4" class="consulo.ide.impl.idea.ide.bookmarks.actions.ToggleBookmark4Action"/>
-      <action id="ToggleBookmark5" class="consulo.ide.impl.idea.ide.bookmarks.actions.ToggleBookmark5Action"/>
-      <action id="ToggleBookmark6" class="consulo.ide.impl.idea.ide.bookmarks.actions.ToggleBookmark6Action"/>
-      <action id="ToggleBookmark7" class="consulo.ide.impl.idea.ide.bookmarks.actions.ToggleBookmark7Action"/>
-      <action id="ToggleBookmark8" class="consulo.ide.impl.idea.ide.bookmarks.actions.ToggleBookmark8Action"/>
-      <action id="ToggleBookmark9" class="consulo.ide.impl.idea.ide.bookmarks.actions.ToggleBookmark9Action"/>
-
-    </group>
-
-    <group id="ProjectViewPopupMenuRefactoringGroup">
-      <reference ref="RefactoringMenu"/>
-    </group>
-
-    <group id="ProjectViewPopupMenuModifyGroup">
-      <reference ref="$Delete"/>
-      <group id="MarkFileAs">
-        <action id="OverrideFileTypeAction" class="consulo.ide.impl.idea.openapi.file.exclude.OverrideFileTypeAction"/>
-        <action id="ReverteOverrideFileTypeAction"
-                class="consulo.ide.impl.idea.openapi.file.exclude.ReverteOverrideFileTypeAction"/>
-      </group>
-    </group>
-
-    <group id="ProjectViewPopupMenuRunGroup">
-      <reference ref="RunContextPopupGroup"/>
-    </group>
-
-    <group id="ProjectViewPopupMenuSettingsGroup">
-      <group id="MarkRootGroup" class="consulo.ide.impl.idea.ide.projectView.actions.MarkRootGroup" popup="true">
-      </group>
-    </group>
-
-    <group id="ProjectViewPopupMenu">
-      <reference ref="WeighingNewGroup"/>
-      <reference ref="AssociateWithFileType"/>
-      <separator/>
-      <reference ref="CutCopyPasteGroup"/>
-      <action id="ProjectViewEditSource" use-shortcut-of="EditSource"
-              class="consulo.ide.impl.idea.ide.actions.ProjectViewEditSourceAction"/>
-      <separator/>
-      <reference ref="FindUsages"/>
-      <reference ref="FindInPath"/>
-      <reference ref="ReplaceInPath"/>
-      <separator/>
-      <reference ref="ProjectViewPopupMenuRefactoringGroup"/>
-      <separator/>
-      <reference ref="AddToFavorites"/>
-      <separator/>
-      <reference ref="ProjectViewPopupMenuModifyGroup"/>
-      <separator/>
-      <reference ref="ProjectViewPopupMenuRunGroup"/>
-      <separator/>
-      <reference ref="VersionControlsGroup"/>
-      <action id="SynchronizeCurrentFile" class="consulo.ide.impl.idea.ide.actions.SynchronizeCurrentFileAction"
-              icon="consulo.platform.base.PlatformIconGroup@actions.refresh"/>
-      <separator/>
-      <action id="GoToLinkTarget" class="consulo.ide.impl.idea.ide.actions.GoToLinkTargetAction"/>
-      <separator/>
-      <reference ref="CompareTwoFiles"/>
-      <reference ref="CompareFileWithEditor"/>
-      <separator/>
-      <reference ref="ExternalToolsGroup"/>
-      <separator/>
-      <reference ref="ProjectViewPopupMenuSettingsGroup"/>
-    </group>
-
-    <group id="Bom.Group">
-      <action id="AddBom" class="consulo.ide.impl.idea.openapi.editor.actions.AddBomAction"/>
-      <action id="RemoveBom" class="consulo.ide.impl.idea.openapi.editor.actions.RemoveBomAction"/>
-      <add-to-group group-id="FilePropertiesGroup" anchor="after" relative-to-action="ChangeFileEncodingAction"/>
-    </group>
-
-    <group id="RevealGroup" popup="true">
-      <action id="RevealIn" class="consulo.ide.impl.idea.ide.actions.RevealFileAction"/>
-      <reference ref="ShowFilePath"/>
-
-      <add-to-group group-id="RunContextPopupGroup" anchor="last"/>
-    </group>
-
-    <group id="NavbarPopupMenu">
-      <reference ref="WeighingNewGroup"/>
-      <reference ref="AssociateWithFileType"/>
-      <separator/>
-      <reference ref="CutCopyPasteGroup"/>
-      <reference ref="EditSource"/>
-      <separator/>
-      <reference ref="FindUsages"/>
-      <reference ref="FindInPath"/>
-      <reference ref="ReplaceInPath"/>
-      <separator/>
-      <reference ref="ProjectViewPopupMenuRefactoringGroup"/>
-      <separator/>
-      <reference ref="AddToFavorites"/>
-      <separator/>
-      <reference ref="ProjectViewPopupMenuModifyGroup"/>
-      <separator/>
-      <reference ref="ProjectViewPopupMenuRunGroup"/>
-      <separator/>
-      <reference ref="VersionControlsGroup"/>
-      <reference ref="SynchronizeCurrentFile"/>
-      <separator/>
-      <reference ref="ExternalToolsGroup"/>
-      <separator/>
-      <reference ref="ProjectViewPopupMenuSettingsGroup"/>
-    </group>
-
-    <group id="FavoritesViewPopupMenu">
-      <reference ref="NewGroup"/>
-      <reference ref="AssociateWithFileType"/>
-      <separator/>
-      <reference ref="CutCopyPasteGroup"/>
-      <reference ref="EditSource"/>
-      <separator/>
-      <reference ref="FindUsages"/>
-      <reference ref="FindInPath"/>
-      <reference ref="ReplaceInPath"/>
-      <separator/>
-      <reference ref="ProjectViewPopupMenuRefactoringGroup"/>
-      <separator/>
-      <action id="RenameFavoritesList" class="consulo.ide.impl.idea.ide.favoritesTreeView.actions.RenameFavoritesListAction"
-              use-shortcut-of="RenameElement"/>
-      <action id="RemoveFromFavorites" class="consulo.ide.impl.idea.ide.favoritesTreeView.actions.DeleteFromFavoritesAction"/>
-      <action id="EditFavorites" class="consulo.ide.impl.idea.ide.favoritesTreeView.actions.EditFavoritesAction"/>
-      <reference ref="AddToFavorites"/>
-      <reference ref="SendToFavoritesGroup"/>
-      <separator/>
-      <reference ref="ProjectViewPopupMenuModifyGroup"/>
-      <separator/>
-      <reference ref="ProjectViewPopupMenuRunGroup"/>
-      <separator/>
-      <reference ref="VersionControlsGroup"/>
-      <reference ref="SynchronizeCurrentFile"/>
-      <separator/>
-      <reference ref="RevealIn"/>
-      <reference ref="ShowFilePath"/>
-      <separator/>
-      <reference ref="CompareTwoFiles"/>
-      <reference ref="CompareFileWithEditor"/>
-      <separator/>
-      <reference ref="ExternalToolsGroup"/>
-      <separator/>
-      <reference ref="ProjectViewPopupMenuSettingsGroup"/>
-    </group>
-
-    <group id="ScopeViewPopupMenu">
-      <reference ref="ProjectViewPopupMenu"/>
-      <separator/>
-      <action id="ScopeView.EditScopes" class="consulo.ide.impl.idea.ide.scopeView.EditScopesAction"/>
-    </group>
-
-    <group id="StructureViewPopupMenu">
-      <reference ref="EditSource"/>
-      <separator/>
-      <reference ref="FindUsages"/>
-      <reference ref="RefactoringMenu"/>
-      <separator/>
-      <reference ref="AddToFavorites"/>
-      <separator/>
-      <reference ref="CutCopyPasteGroup"/>
-      <separator/>
-      <reference ref="RunContextPopupGroup"/>
-      <reference ref="VersionControlsGroup"/>
-      <separator/>
-      <reference ref="CompareTwoFiles"/>
-    </group>
-
-    <group id="EditorPopupMenu1">
-      <separator/>
-      <reference ref="FindUsages"/>
-      <reference ref="RefactoringMenu"/>
-      <separator/>
-      <reference ref="FoldingGroup"/>
-      <separator/>
-
-      <add-to-group group-id="EditorPopupMenu" relative-to-action="EditorToggleColumnMode" anchor="after"/>
-    </group>
-
-    <group id="EditorLangPopupMenu">
-      <separator/>
-      <group id="EditorPopupMenu.GoTo" popup="true">
-        <reference ref="ShowNavBar"/>
-        <reference ref="GotoDeclaration"/>
-        <reference ref="GotoImplementation"/>
-        <reference ref="GotoTypeDeclaration"/>
-        <reference ref="GotoSuperMethod"/>
-        <reference ref="GotoTest"/>
-      </group>
-      <reference ref="Generate"/>
-      <separator/>
-
-      <group id="EditorPopupMenu.Run">
-        <reference ref="RunContextPopupGroup"/>
-      </group>
-      <separator/>
-      <reference ref="VersionControlsGroup"/>
-      <separator/>
-      <reference ref="ExternalToolsGroup"/>
-
-      <add-to-group group-id="EditorPopupMenu" relative-to-action="CompareClipboardWithSelection" anchor="before"/>
-    </group>
-
-    <group id="EditorTabPopupMenuEx">
-      <separator/>
-      <reference ref="AddToFavorites"/>
-      <reference ref="AddAllToFavorites"/>
-      <separator/>
-      <reference ref="RunContextPopupGroup"/>
-      <reference ref="VersionControlsGroup"/>
-      <separator/>
-      <reference ref="ExternalToolsGroup"/>
-
-      <add-to-group group-id="EditorTabPopupMenu" anchor="last"/>
-    </group>
-
-    <reference ref="ChangeTemplateDataLanguage">
-      <add-to-group group-id="EditorPopupMenu" anchor="before" relative-to-action="ToggleReadOnlyAttribute"/>
-    </reference>
-
-    <group id="UsageView.Popup">
-      <action id="UsageView.Rerun" class="consulo.ide.impl.idea.usages.actions.RerunSearchAction"
-              icon="consulo.platform.base.PlatformIconGroup@actions.rerun" use-shortcut-of="Rerun"/>
-      <separator/>
-      <reference ref="EditSource"/>
-      <reference ref="OpenInRightSplit"/>
-      <action id="UsageView.Include" class="consulo.ide.impl.idea.usages.actions.IncludeUsageAction"/>
-      <action id="UsageView.Exclude" class="consulo.ide.impl.idea.usages.actions.ExcludeUsageAction" use-shortcut-of="$Delete"/>
-      <separator/>
-      <action id="UsageView.ShowRecentFindUsages" class="consulo.ide.impl.idea.find.impl.ShowRecentFindUsagesAction"
-              icon="consulo.platform.base.PlatformIconGroup@actions.back"
-              use-shortcut-of="RecentFiles"/>
-    </group>
-
-    <action id="NewElementSamePlace" class="consulo.ide.impl.idea.ide.actions.NewElementSamePlaceAction"/>
-
-    <action id="ChangeCodeStyleScheme" class="consulo.ide.impl.idea.ide.actions.QuickChangeCodeStyleSchemeAction">
-      <add-to-group group-id="ChangeScheme" anchor="after" relative-to-action="ChangeColorScheme"/>
-    </action>
-
-    <action id="TypeHierarchyBase.BaseOnThisType" text="Base on This Type"
-            class="consulo.ide.impl.idea.ide.hierarchy.TypeHierarchyBrowserBase$BaseOnThisTypeAction"/>
-    <action id="TypeHierarchy.Class" class="consulo.ide.impl.idea.ide.hierarchy.ViewClassHierarchyAction"/>
-    <action id="TypeHierarchy.Subtypes" class="consulo.ide.impl.idea.ide.hierarchy.ViewSubtypesHierarchyAction"/>
-    <action id="TypeHierarchy.Supertypes" class="consulo.ide.impl.idea.ide.hierarchy.ViewSupertypesHierarchyAction"/>
-
-    <action id="EditBreakpoint" class="consulo.ide.impl.idea.xdebugger.impl.actions.EditBreakpointAction"/>
-    <group id="DebugMainMenu">
-      <separator/>
-      <action id="StepOver" class="consulo.ide.impl.idea.xdebugger.impl.actions.StepOverAction"
-              icon="consulo.platform.base.PlatformIconGroup@actions.traceover"/>
-      <action id="ForceStepOver" class="consulo.ide.impl.idea.xdebugger.impl.actions.ForceStepOverAction"
-              icon="consulo.platform.base.PlatformIconGroup@debugger.actions.force_step_over"/>
-      <action id="StepInto" class="consulo.ide.impl.idea.xdebugger.impl.actions.StepIntoAction"
-              icon="consulo.platform.base.PlatformIconGroup@actions.traceinto"/>
-      <action id="ForceStepInto" class="consulo.ide.impl.idea.xdebugger.impl.actions.ForceStepIntoAction"
-              icon="consulo.platform.base.PlatformIconGroup@debugger.actions.force_step_into"/>
-      <action id="SmartStepInto" class="consulo.ide.impl.idea.xdebugger.impl.actions.SmartStepIntoAction"
-              icon="consulo.platform.base.PlatformIconGroup@actions.traceinto"/>
-      <action id="StepOut" class="consulo.ide.impl.idea.xdebugger.impl.actions.StepOutAction"
-              icon="consulo.platform.base.PlatformIconGroup@actions.stepout"/>
-      <action id="RunToCursor" class="consulo.ide.impl.idea.xdebugger.impl.actions.RunToCursorAction"
-              icon="consulo.platform.base.PlatformIconGroup@actions.runtocursor"/>
-      <action id="ForceRunToCursor" class="consulo.ide.impl.idea.xdebugger.impl.actions.ForceRunToCursorAction"
-              icon="consulo.platform.base.PlatformIconGroup@debugger.actions.force_run_to_cursor"/>
-      <action id="Pause" class="consulo.ide.impl.idea.xdebugger.impl.actions.PauseAction"
-              icon="consulo.platform.base.PlatformIconGroup@actions.pause"/>
-      <action id="Resume" class="consulo.ide.impl.idea.xdebugger.impl.actions.ResumeAction"
-              icon="consulo.platform.base.PlatformIconGroup@actions.resume"/>
-      <separator/>
-      <action id="EvaluateExpression" class="consulo.ide.impl.idea.xdebugger.impl.actions.EvaluateAction"
-              icon="consulo.platform.base.PlatformIconGroup@debugger.evaluateexpression"/>
-      <action id="QuickEvaluateExpression" class="consulo.ide.impl.idea.xdebugger.impl.actions.QuickEvaluateAction"/>
-      <action id="ShowExecutionPoint" class="consulo.ide.impl.idea.xdebugger.impl.actions.ShowExecutionPointAction"
-              icon="consulo.platform.base.PlatformIconGroup@debugger.showcurrentframe"/>
-      <separator/>
-      <action id="ToggleLineBreakpoint" class="consulo.ide.impl.idea.xdebugger.impl.actions.ToggleLineBreakpointAction"/>
-      <action id="ToggleTemporaryLineBreakpoint"
-              class="consulo.ide.impl.idea.xdebugger.impl.actions.ToggleTemporaryLineBreakpointAction"/>
-      <action id="ViewBreakpoints" class="consulo.ide.impl.idea.xdebugger.impl.actions.ViewBreakpointsAction"
-              icon="consulo.platform.base.PlatformIconGroup@debugger.viewbreakpoints"/>
-      <separator/>
-
-      <add-to-group group-id="RunMenu" anchor="last"/>
-    </group>
-
-    <action id="Debugger.AddToWatch" class="consulo.ide.impl.idea.xdebugger.impl.actions.AddToWatchesAction"
-            icon="consulo.platform.base.PlatformIconGroup@debugger.addtowatch"/>
-    <action id="Debugger.EvaluateInConsole" class="consulo.ide.impl.idea.xdebugger.impl.actions.EvaluateInConsoleAction"/>
-
-    <group id="EditorPopupMenuDebug">
-      <separator/>
-      <reference ref="EvaluateExpression"/>
-      <reference ref="RunToCursor"/>
-      <reference ref="ForceRunToCursor"/>
-      <reference ref="Debugger.AddToWatch"/>
-      <reference ref="Debugger.EvaluateInConsole"/>
-      <separator/>
-
-      <add-to-group group-id="EditorLangPopupMenu" relative-to-action="EditorPopupMenu.Run" anchor="before"/>
-    </group>
-
-
-    <group id="XDebugger.Actions">
-      <action id="XDebugger.SetValue" class="consulo.ide.impl.idea.xdebugger.impl.ui.tree.actions.XSetValueAction"/>
-      <action id="XDebugger.CopyValue" class="consulo.ide.impl.idea.xdebugger.impl.ui.tree.actions.XCopyValueAction"/>
-      <action id="XDebugger.CompareValueWithClipboard"
-              class="consulo.ide.impl.idea.xdebugger.impl.ui.tree.actions.XCompareWithClipboardAction"/>
-      <action id="XDebugger.CopyName" class="consulo.ide.impl.idea.xdebugger.impl.ui.tree.actions.XCopyNameAction"/>
-      <action id="XDebugger.Inspect" class="consulo.ide.impl.idea.xdebugger.impl.ui.tree.actions.XInspectAction"/>
-      <action id="XDebugger.JumpToSource" class="consulo.ide.impl.idea.xdebugger.impl.ui.tree.actions.XJumpToSourceAction"/>
-      <action id="XDebugger.JumpToTypeSource" class="consulo.ide.impl.idea.xdebugger.impl.ui.tree.actions.XJumpToTypeSourceAction"/>
-
-      <action id="Debugger.Tree.AddToWatches" class="consulo.ide.impl.idea.xdebugger.impl.ui.tree.actions.XAddToWatchesTreeAction"
-              icon="consulo.platform.base.PlatformIconGroup@debugger.addtowatch"/>
-      <action id="Debugger.Tree.EvaluateInConsole"
-              class="consulo.ide.impl.idea.xdebugger.impl.ui.tree.actions.EvaluateInConsoleFromTreeAction"/>
-
-      <action id="XDebugger.NewWatch" class="consulo.ide.impl.idea.xdebugger.impl.frame.actions.XNewWatchAction"
-              icon="consulo.platform.base.PlatformIconGroup@debugger.addtowatch"/>
-      <action id="XDebugger.EditWatch" class="consulo.ide.impl.idea.xdebugger.impl.frame.actions.XEditWatchAction"/>
-      <action id="XDebugger.CopyWatch" class="consulo.ide.impl.idea.xdebugger.impl.frame.actions.XCopyWatchAction"
-              icon="consulo.platform.base.PlatformIconGroup@actions.copy" text="Copy Watch"/>
-      <action id="XDebugger.RemoveWatch" class="consulo.ide.impl.idea.xdebugger.impl.frame.actions.XRemoveWatchAction"
-              icon="consulo.platform.base.PlatformIconGroup@actions.cancel"/>
-      <action id="XDebugger.SwitchWatchesInVariables"
-              class="consulo.ide.impl.idea.xdebugger.impl.frame.actions.XSwitchWatchesInVariables"
-              icon="consulo.platform.base.PlatformIconGroup@debugger.watch"/>
-      <action id="XDebugger.RemoveAllWatches" class="consulo.ide.impl.idea.xdebugger.impl.frame.actions.XRemoveAllWatchesAction"/>
-      <action id="XDebugger.MuteBreakpoints" class="consulo.ide.impl.idea.xdebugger.impl.actions.MuteBreakpointAction"
-              icon="consulo.platform.base.PlatformIconGroup@debugger.mutebreakpoints"/>
-      <action id="XDebugger.ToggleSortValues" class="consulo.ide.impl.idea.xdebugger.impl.ui.tree.actions.SortValuesToggleAction"
-              icon="consulo.platform.base.PlatformIconGroup@objectbrowser.sorted"/>
-      <action id="Debugger.MarkObject" class="consulo.ide.impl.idea.xdebugger.impl.actions.MarkObjectAction"/>
-      <action id="Debugger.FocusOnBreakpoint" class="consulo.ide.impl.idea.xdebugger.impl.actions.FocusOnBreakpointAction"/>
-      <action id="Debugger.ShowReferring" class="consulo.ide.impl.idea.xdebugger.impl.ui.tree.actions.ShowReferringObjectsAction"/>
-    </group>
-
-    <group id="XDebugger.ToolWindow.TopToolbar">
-      <reference ref="ShowExecutionPoint"/>
-      <separator/>
-      <reference ref="StepOver"/>
-      <reference ref="StepInto"/>
-      <reference ref="ForceStepInto"/>
-      <reference ref="StepOut"/>
-      <reference ref="RunToCursor"/>
-      <separator/>
-      <reference ref="EvaluateExpression"/>
-    </group>
-
-    <group id="XDebugger.ToolWindow.LeftToolbar">
-      <separator/>
-      <reference ref="Resume"/>
-      <reference ref="Pause"/>
-      <reference ref="Stop"/>
-      <separator/>
-      <reference ref="ViewBreakpoints"/>
-      <reference ref="XDebugger.MuteBreakpoints"/>
-    </group>
-
-    <group id="XDebugger.ValueGroup" popup="false">
-      <reference ref="XDebugger.Inspect"/>
-      <reference ref="Debugger.MarkObject"/>
-      <reference ref="XDebugger.SetValue"/>
-      <reference ref="XDebugger.CopyValue"/>
-      <reference ref="XDebugger.CompareValueWithClipboard"/>
-      <reference ref="XDebugger.CopyName"/>
-      <separator/>
-      <reference ref="EvaluateExpression"/>
-      <reference ref="Debugger.Tree.EvaluateInConsole"/>
-      <reference ref="Debugger.Tree.AddToWatches"/>
-      <reference ref="Debugger.ShowReferring"/>
-      <separator/>
-      <reference ref="XDebugger.JumpToSource"/>
-      <reference ref="XDebugger.JumpToTypeSource"/>
-      <separator/>
-    </group>
-
-    <group id="XDebugger.Evaluation.Dialog.Tree.Popup">
-      <reference ref="XDebugger.ValueGroup"/>
-    </group>
-
-    <group id="XDebugger.Frames.Tree.Popup">
-    </group>
-
-    <group id="XDebugger.Frames.TopToolbar">
-      <action id="Debugger.ShowLibraryFrames" class="consulo.ide.impl.idea.xdebugger.impl.actions.ShowLibraryFramesAction"/>
-    </group>
-
-    <group id="XDebugger.Variables.Tree.Popup">
-      <reference ref="XDebugger.ValueGroup"/>
-    </group>
-
-    <group id="XDebugger.Variables.Tree.Toolbar">
-    </group>
-
-    <group id="XDebugger.Watches.Tree.Popup">
-      <reference ref="XDebugger.NewWatch"/>
-      <reference ref="XDebugger.RemoveWatch"/>
-      <reference ref="XDebugger.RemoveAllWatches"/>
-      <reference ref="XDebugger.EditWatch"/>
-      <reference ref="XDebugger.ValueGroup"/>
-    </group>
-
-    <group id="XDebugger.Watches.Tree.Toolbar">
-      <reference ref="XDebugger.NewWatch"/>
-      <reference ref="XDebugger.RemoveWatch"/>
-    </group>
-
-    <group id="XDebugger.Inspect.Tree.Popup">
-      <reference ref="XDebugger.ValueGroup"/>
-    </group>
-
-    <group id="XDebugger.Value.Hint.Tree.Popup">
-      <reference ref="XDebugger.ValueGroup"/>
-    </group>
-
-    <group id="XDebugger.Settings" icon="consulo.platform.base.PlatformIconGroup@general.gearplain" popup="true">
-      <action id="XDebugger.Inline" class="consulo.ide.impl.idea.xdebugger.impl.actions.UseInlineDebuggerAction"/>
-      <separator/>
-      <reference ref="XDebugger.ToggleSortValues"/>
-      <!--<action id="XDebugger.AutoTooltip" class="consulo.ide.impl.idea.xdebugger.impl.actions.ValueTooltipAutoShowAction"/>-->
-      <!--<action id="XDebugger.AutoTooltipOnSelection" class="consulo.ide.impl.idea.xdebugger.impl.actions.ValueTooltipAutoShowOnSelectionAction"/>-->
-      <separator/>
-      <action id="XDebugger.UnmuteOnStop" class="consulo.ide.impl.idea.xdebugger.impl.actions.UnmuteOnStopAction"/>
-    </group>
-
-    <group id="RunnerLayoutActions">
-      <group id="Runner.Layout">
-        <action id="Runner.RestoreLayout" class="consulo.execution.impl.internal.ui.layout.action.RestoreLayoutAction"
-                icon="consulo.platform.base.PlatformIconGroup@debugger.restorelayout"/>
-      </group>
-
-      <group id="Runner.View.Popup">
-        <action id="Runner.MinimizeView" class="consulo.execution.impl.internal.ui.layout.action.MinimizeViewAction"
-                icon="consulo.platform.base.PlatformIconGroup@actions.minimize"/>
-        <separator/>
-        <action id="Runner.CloseView" class="consulo.execution.impl.internal.ui.layout.action.CloseViewAction"
-                icon="consulo.platform.base.PlatformIconGroup@actions.cross"/>
-        <action id="Runner.CloseOtherViews" class="consulo.execution.impl.internal.ui.layout.action.CloseOtherViewsAction"
-                icon="consulo.platform.base.PlatformIconGroup@actions.cross"/>
-        <action id="Runner.CloseAllViews" class="consulo.execution.impl.internal.ui.layout.action.CloseAllViewsAction"
-                icon="consulo.platform.base.PlatformIconGroup@actions.cross"/>
-        <separator/>
-        <group id="Runner.Focus">
-          <action id="Runner.FocusOnStartup" class="consulo.execution.impl.internal.ui.layout.action.FocusOnStartAction"/>
-        </group>
-      </group>
-
-
-      <group id="Runner.View.Toolbar">
-        <reference ref="Runner.MinimizeView"/>
-        <reference ref="Runner.CloseView"/>
-      </group>
-    </group>
-
-    <group id="LocalHistory" class="consulo.ide.impl.idea.history.integration.ui.actions.LocalHistoryGroup" popup="true">
-      <action id="LocalHistory.ShowHistory" class="consulo.ide.impl.idea.history.integration.ui.actions.ShowHistoryAction"/>
-      <action id="LocalHistory.ShowSelectionHistory"
-              class="consulo.ide.impl.idea.history.integration.ui.actions.ShowSelectionHistoryAction"/>
-      <action id="LocalHistory.PutLabel" class="consulo.ide.impl.idea.history.integration.ui.actions.PutLabelAction"/>
-
-      <add-to-group group-id="VersionControlsGroup" anchor="first"/>
-    </group>
-
-
-    <group id="LocalHistory.MainMenuGroup">
-      <separator/>
-      <reference ref="LocalHistory"/>
-      <separator/>
-      <add-to-group group-id="FileMenu" relative-to-action="SaveAll" anchor="before"/>
-    </group>
-
-    <group id="TestTreePopupMenu">
-      <reference ref="RunContextGroup"/>
-      <separator/>
-      <reference ref="EditSource"/>
-      <reference ref="ViewSource"/>
-    </group>
-
-    <group id="ConsoleView.PopupMenu">
-      <reference ref="ConsoleEditorPopupMenu"/>
-      <separator/>
-      <action id="ConsoleView.ClearAll" class="consulo.ide.impl.idea.execution.impl.ConsoleViewImpl$ClearAllAction"/>
-    </group>
-
-    <group>
-      <action class="consulo.execution.test.action.ViewAssertEqualsDiffAction" text="View assertEquals Difference"
-              id="openAssertEqualsDiff"/>
-      <separator/>
-      <add-to-group anchor="first" group-id="TestTreePopupMenu"/>
-    </group>
-    <!-- SM Test Runner Actions -->
-    <group id="SMTestRunnerTestsTree">
-      <separator/>
-      <action id="consulo.ide.impl.idea.execution.testframework.sm.runner.ui.statistics.ShowStatisticsAction"
-              class="consulo.ide.impl.idea.execution.testframework.sm.runner.ui.statistics.ShowStatisticsAction"
-              text="Show Statistics"/>
-      <add-to-group group-id="TestTreePopupMenu" anchor="last"/>
-    </group>
-    <group id="SMTestRunnerStatistics">
-      <separator/>
-      <action id="consulo.ide.impl.idea.execution.testframework.sm.runner.ui.statistics.ShowTestProxy"
-              class="consulo.ide.impl.idea.execution.testframework.sm.runner.ui.statistics.ShowTestProxy"
-              text="Navigate to Test"/>
-      <add-to-group group-id="TestTreePopupMenu" anchor="last"/>
-    </group>
-
-    <action id="DumpLookupElementWeights" class="consulo.ide.impl.idea.internal.DumpLookupElementWeights"
-            text="Dump lookup element weights to log">
-      <add-to-group group-id="MaintenanceGroup" anchor="last"/>
-    </action>
-
-    <action id="Arrangement.Rule.Add"
-            class="consulo.ide.impl.idea.application.options.codeStyle.arrangement.action.AddArrangementRuleAction"/>
-    <action id="Arrangement.Rule.Remove"
-            class="consulo.ide.impl.idea.application.options.codeStyle.arrangement.action.RemoveArrangementRuleAction"/>
-    <action id="Arrangement.Rule.Edit"
-            class="consulo.ide.impl.idea.application.options.codeStyle.arrangement.action.EditArrangementRuleAction"
-            icon="consulo.platform.base.PlatformIconGroup@actions.edit"/>
-    <action id="Arrangement.Rule.Match.Condition.Move.Up"
-            class="consulo.ide.impl.idea.application.options.codeStyle.arrangement.action.MoveArrangementMatchingRuleUpAction"
-            icon="consulo.platform.base.PlatformIconGroup@actions.moveup"/>
-    <action id="Arrangement.Rule.Match.Condition.Move.Down"
-            class="consulo.ide.impl.idea.application.options.codeStyle.arrangement.action.MoveArrangementMatchingRuleDownAction"
-            icon="consulo.platform.base.PlatformIconGroup@actions.movedown"/>
-    <action id="Arrangement.Rule.Group.Condition.Move.Up"
-            class="consulo.ide.impl.idea.application.options.codeStyle.arrangement.action.MoveArrangementGroupingRuleUpAction"
-            icon="consulo.platform.base.PlatformIconGroup@actions.moveup"/>
-    <action id="Arrangement.Rule.Group.Condition.Move.Down"
-            class="consulo.ide.impl.idea.application.options.codeStyle.arrangement.action.MoveArrangementGroupingRuleDownAction"
-            icon="consulo.platform.base.PlatformIconGroup@actions.movedown"/>
-
-    <group id="Arrangement.Rule.Match.Control.Context.Menu">
-      <reference ref="Arrangement.Rule.Add"/>
-      <reference ref="Arrangement.Rule.Remove"/>
-      <reference ref="Arrangement.Rule.Edit"/>
-    </group>
-
-    <group id="Arrangement.Rule.Match.Control.ToolBar">
-      <reference ref="Arrangement.Rule.Add"/>
-      <reference ref="Arrangement.Rule.Remove"/>
-      <reference ref="Arrangement.Rule.Match.Condition.Move.Up"/>
-      <reference ref="Arrangement.Rule.Match.Condition.Move.Down"/>
-    </group>
-
-    <group id="Arrangement.Rule.Group.Control.ToolBar">
-      <reference ref="Arrangement.Rule.Group.Condition.Move.Up"/>
-      <reference ref="Arrangement.Rule.Group.Condition.Move.Down"/>
-    </group>
-
-
-    <!--<action id="EditorLookupUp" class="consulo.ide.impl.idea.codeInsight.lookup.impl.LookupActionHandler$UpAction"/>-->
-    <!--<action id="EditorLookupDown" class="consulo.ide.impl.idea.codeInsight.lookup.impl.LookupActionHandler$DownAction"/>-->
-
-    <action id="RerunFailedTests" class="consulo.ide.impl.idea.execution.testframework.actions.RerunFailedTestsAction"
-            icon="consulo.platform.base.PlatformIconGroup@runconfigurations.rerunfailedtests"/>
-
-    <action id="FileChooser.GotoModule" class="consulo.ide.impl.idea.openapi.fileChooser.actions.GotoModuleDirectory"
-            icon="consulo.platform.base.PlatformIconGroup@nodes.module">
-      <add-to-group group-id="FileChooserToolbar" anchor="after" relative-to-action="FileChooser.GotoProject"/>
-    </action>
-
-
-    <!-- File -->
-    <group id="OpenProjectGroup">
-      <group id="NewElementInMenuGroup" text="New" popup="true">
-        <action id="NewProject" class="consulo.ide.impl.newProject.actions.NewProjectAction"/>
-        <separator/>
-        <action id="NewModule" class="consulo.ide.impl.idea.openapi.roots.ui.configuration.actions.NewModuleAction"/>
-        <action id="ImportModule" class="consulo.ide.impl.idea.ide.actions.ImportModuleAction" text="Import Module..."/>
-        <separator/>
-        <group class="consulo.ide.impl.idea.ide.actions.NewActionGroup" text="New" popup="false"/>
-      </group>
-
-      <add-to-group group-id="FileOpenGroup" anchor="first"/>
-    </group>
-
-    <action id="NewElement" class="consulo.ide.impl.idea.ide.actions.NewElementAction"/>
-
-    <group>
-      <add-to-group group-id="ExportImportGroup" anchor="first"/>
-    </group>
-
-    <!-- Edit -->
-    <reference ref="EditorCompleteStatement">
-      <add-to-group group-id="EditSmartGroup" anchor="first"/>
-    </reference>
-
-    <!-- View -->
-    <reference ref="DelegateMethods">
-      <add-to-group group-id="CodeMenu" anchor="after" relative-to-action="ImplementMethods"/>
-    </reference>
-
-    <!-- Analyze -->
-    <group id="AnalyzeActions">
-    </group>
-
-    <group id="AnalyzeMenu" popup="true">
-      <separator/>
-      <reference ref="AnalyzeActions"/>
-      <add-to-group group-id="MainMenu" anchor="after" relative-to-action="CodeMenu"/>
-    </group>
-
-    <group id="InspectCodeGroup" text="Inspect Code Actions">
-      <action id="InspectCode" class="consulo.ide.impl.idea.codeInspection.actions.CodeInspectionAction"/>
-      <action id="RunInspection" class="consulo.ide.impl.idea.codeInspection.actions.RunInspectionAction"/>
-      <action id="PopupHector" class="consulo.ide.impl.idea.codeInsight.daemon.impl.PopupHectorAction"/>
-      <action id="ViewOfflineInspection" class="consulo.ide.impl.idea.codeInspection.actions.ViewOfflineResultsAction"/>
-      <add-to-group group-id="AnalyzeMenu" anchor="first"/>
-    </group>
-
-    <group id="CompilerErrorViewPopupMenu">
-    </group>
-
-    <!-- Tools -->
-    <action id="ConsoleView.FoldLinesLikeThis" class="consulo.ide.impl.idea.execution.console.FoldLinesLikeThis"
-            text="Fold Lines Like This">
-      <add-to-group group-id="ConsoleEditorPopupMenu" anchor="after" relative-to-action="$SearchWeb"/>
-    </action>
-
-
-    <!-- Toolbar -->
-
-    <group id="ToolbarMakeGroup">
-      <reference ref="CompileDirty"/>
-
-      <add-to-group group-id="ToolbarRunGroup" relative-to-action="RunConfiguration" anchor="before"/>
-    </group>
-
-    <reference ref="Compile">
-      <add-to-group group-id="EditorPopupMenu.Run" anchor="first"/>
-    </reference>
-
-    <reference ref="RunAPT">
-      <add-to-group group-id="EditorPopupMenu.Run" anchor="first"/>
-    </reference>
-
-    <group id="EditorTabCompileGroup">
-      <reference ref="Compile"/>
-      <reference ref="RunAPT"/>
-      <add-to-group group-id="EditorTabPopupMenuEx" anchor="before" relative-to-action="RunContextPopupGroup"/>
-    </group>
-
-    <action id="ModuleSettings" class="consulo.ide.impl.idea.ide.actions.ShowModulePropertiesAction"/>
-    <action id="OpenModuleSettings" class="consulo.ide.impl.idea.ide.actions.OpenModuleSettingsAction" use-shortcut-of="EditSource"/>
-    <group id="MoveModuleToGroup" class="consulo.ide.impl.idea.ide.projectView.impl.MoveModuleToGroupTopLevel" popup="true"/>
-
-    <reference ref="AnalyzeMenu">
-      <add-to-group group-id="ProjectViewPopupMenu" anchor="after" relative-to-action="ReplaceInPath"/>
-      <add-to-group group-id="NavbarPopupMenu" anchor="after" relative-to-action="ReplaceInPath"/>
-      <add-to-group group-id="FavoritesViewPopupMenu" anchor="after" relative-to-action="ReplaceInPath"/>
-      <add-to-group group-id="EditorPopupMenu1" anchor="after" relative-to-action="FindUsages"/>
-    </reference>
-
-    <group id="ProjectViewAnalysisGroup">
-      <reference ref="TypeHierarchy"/>
-      <reference ref="ReformatCode"/>
-      <reference ref="OptimizeImports"/>
-
-      <add-to-group group-id="ProjectViewPopupMenuModifyGroup" anchor="first"/>
-    </group>
-
-    <group id="ProjectViewCompileGroup">
-      <reference ref="MakeModule"/>
-      <reference ref="Compile"/>
-      <reference ref="RunAPT"/>
-
-      <add-to-group group-id="ProjectViewPopupMenuRunGroup" anchor="first"/>
-    </group>
-
-    <action id="PackageFile" class="consulo.ide.impl.idea.packaging.impl.ui.actions.PackageFileAction" use-shortcut-of="Compile">
-      <add-to-group group-id="EditorPopupMenu" anchor="after" relative-to-action="Compile"/>
-      <add-to-group group-id="ProjectViewPopupMenu" anchor="before" relative-to-action="MakeModule"/>
-      <add-to-group group-id="FavoritesViewPopupMenu" anchor="before" relative-to-action="MakeModule"/>
-      <add-to-group group-id="ScopeViewPopupMenu" anchor="before" relative-to-action="MakeModule"/>
-    </action>
-
-
-    <reference ref="OpenModuleSettings">
-      <add-to-group group-id="ProjectViewPopupMenuSettingsGroup" anchor="first"/>
-    </reference>
-    <reference ref="MoveModuleToGroup">
-      <add-to-group group-id="ProjectViewPopupMenuSettingsGroup" anchor="after" relative-to-action="OpenModuleSettings"/>
-    </reference>
-
-    <group id="StructureViewCompileGroup">
-      <separator/>
-      <reference ref="Compile"/>
-      <reference ref="RunAPT"/>
-
-      <add-to-group group-id="StructureViewPopupMenu" anchor="after" relative-to-action="RunContextPopupGroup"/>
-    </group>
-
-    <group id="TypeHierarchyPopupMenu">
-      <reference ref="TypeHierarchy.Class"/>
-      <reference ref="TypeHierarchy.Subtypes"/>
-      <reference ref="TypeHierarchy.Supertypes"/>
-      <separator/>
-      <reference ref="EditSource"/>
-      <separator/>
-      <reference ref="FindUsages"/>
-      <reference ref="RefactoringMenu"/>
-      <separator/>
-      <reference ref="AddToFavorites"/>
-      <separator/>
-      <reference ref="RunContextPopupGroup"/>
-      <separator/>
-      <reference ref="ReformatCode"/>
-      <reference ref="OptimizeImports"/>
-      <reference ref="$Delete"/>
-      <separator/>
-      <reference ref="Compile"/>
-      <reference ref="RunAPT"/>
-      <reference ref="VersionControlsGroup"/>
-
-      <separator/>
-      <reference ref="ExternalToolsGroup"/>
-      <separator/>
-      <reference ref="CompareTwoFiles"/>
-      <reference ref="CompareFileWithEditor"/>
-    </group>
-
-    <group id="MethodHierarchyPopupMenu">
-      <reference ref="EditSource"/>
-      <separator/>
-      <reference ref="FindUsages"/>
-      <reference ref="RefactoringMenu"/>
-      <separator/>
-      <reference ref="AddToFavorites"/>
-      <separator/>
-      <reference ref="Compile"/>
-      <reference ref="RunContextPopupGroup"/>
-      <separator/>
-      <reference ref="ReformatCode"/>
-      <reference ref="OptimizeImports"/>
-      <separator/>
-      <reference ref="VersionControlsGroup"/>
-      <separator/>
-      <reference ref="ExternalToolsGroup"/>
-      <separator/>
-      <reference ref="CompareTwoFiles"/>
-      <reference ref="CompareFileWithEditor"/>
-    </group>
-
-    <group id="CallHierarchyPopupMenu">
-      <reference ref="EditSource"/>
-      <separator/>
-      <reference ref="FindUsages"/>
-      <reference ref="RefactoringMenu"/>
-      <separator/>
-      <reference ref="AddToFavorites"/>
-      <separator/>
-      <reference ref="Compile"/>
-      <reference ref="RunAPT"/>
-      <reference ref="RunContextPopupGroup"/>
-      <separator/>
-
-      <reference ref="ReformatCode"/>
-      <reference ref="OptimizeImports"/>
-      <separator/>
-      <reference ref="VersionControlsGroup"/>
-
-      <separator/>
-      <reference ref="ExternalToolsGroup"/>
-      <separator/>
-      <reference ref="CompareTwoFiles"/>
-      <reference ref="CompareFileWithEditor"/>
-    </group>
-
-    <group id="ShowPackageDepsGroup"/>
-
-    <group id="CommanderPopupMenu">
-      <reference ref="NewGroup"/>
-      <reference ref="AssociateWithFileType"/>
-      <separator/>
-      <reference ref="CutCopyPasteGroup"/>
-      <reference ref="EditSource"/>
-      <separator/>
-      <reference ref="FindUsages"/>
-      <reference ref="FindInPath"/>
-      <reference ref="ReplaceInPath"/>
-      <reference ref="InspectCode"/>
-      <reference ref="ShowPackageDepsGroup"/>
-      <reference ref="RefactoringMenu"/>
-      <separator/>
-      <reference ref="AddToFavorites"/>
-      <separator/>
-      <reference ref="TypeHierarchy"/>
-      <reference ref="ReformatCode"/>
-      <reference ref="OptimizeImports"/>
-      <reference ref="$Delete"/>
-      <separator/>
-      <reference ref="Compile"/>
-      <reference ref="RunAPT"/>
-      <reference ref="RunContextPopupGroup"/>
-      <separator/>
-      <reference ref="VersionControlsGroup"/>
-
-      <reference ref="CompareTwoFiles"/>
-      <reference ref="CompareFileWithEditor"/>
-      <separator/>
-      <reference ref="ExternalToolsGroup"/>
-    </group>
-
-    <group id="TestStatisticsTablePopupMenu">
-      <reference ref="RunContextGroup"/>
-      <separator/>
-      <reference ref="EditSource"/>
-      <reference ref="ViewSource"/>
-      <separator/>
-    </group>
-
-    <!--  TODO: fix
-      <group id="UsageView.Popup">-->
-    <!--<reference ref="EditSource"/>-->
-    <!--<action id="UsageView.Include" class="consulo.ide.impl.idea.usages.actions.IncludeUsageAction"/>-->
-    <!--<action id="UsageView.Exclude" class="consulo.ide.impl.idea.usages.actions.ExcludeUsageAction"/>-->
-    <!--<separator/>-->
-    <!--<reference ref="AddToFavorites"/>-->
-    <!--<reference ref="FindUsages"/>-->
-    <!--<action id="UsageView.ShowRecentFindUsages" class="consulo.ide.impl.idea.find.impl.ShowRecentFindUsagesAction" icon="/actions/back.png"/>-->
-    <!--<separator/>-->
-    <!--<reference ref="VersionControlsGroup"/>-->
-    <!--<separator/>-->
-    <!--<reference ref="ExternalToolsGroup"/>-->
-    <!--</group>-->
-
-    <!-- ****************************************************************** -->
-
-
-    <group id="DiffPanel.Toolbar.IDEA">
-      <reference ref="Find"/>
-      <add-to-group group-id="DiffPanel.Toolbar" anchor="after" relative-to-action="$Copy"/>
-    </group>
-
-    <group>
-      <action id="CreateLibraryFromFile" class="consulo.ui.ex.action.EmptyAction"/>
-      <!--consulo.ide.impl.idea.ide.projectView.actions.MarkLibraryRootAction-->
-      <add-to-group group-id="ProjectViewPopupMenuSettingsGroup" relative-to-action="MarkRootGroup" anchor="after"/>
-    </group>
-
-    <group>
-      <action id="SaveProjectAsTemplateAction" class="consulo.ui.ex.action.EmptyAction" text="Save Project as Template..."/>
-      <!--consulo.ide.impl.idea.platform.templates.SaveProjectAsTemplateAction-->
-      <action id="ManageProjectTemplatesAction" class="consulo.ui.ex.action.EmptyAction" text="Manage Project Templates..."/>
-      <!--consulo.ide.impl.idea.platform.templates.ManageProjectTemplatesAction-->
-      <add-to-group group-id="ToolsBasicGroup" anchor="after" relative-to-action="SaveFileAsTemplate"/>
-    </group>
-
-    <action id="ShowPackageDeps" class="consulo.ide.impl.idea.packageDependencies.actions.AnalyzeDependenciesAction">
-      <add-to-group group-id="ShowPackageDepsGroup" anchor="first"/>
-      <add-to-group group-id="AnalyzeActions" anchor="first"/>
-    </action>
-    <action id="ShowBackwardPackageDeps" class="consulo.ide.impl.idea.packageDependencies.actions.BackwardDependenciesAction">
-      <add-to-group group-id="AnalyzeActions" relative-to-action="ShowPackageDeps" anchor="after"/>
-    </action>
-    <action id="ShowDependenciesOnTarget"
-            class="consulo.ide.impl.idea.packageDependencies.actions.AnalyzeDependenciesOnSpecifiedTargetAction">
-      <add-to-group group-id="AnalyzeActions" relative-to-action="ShowBackwardPackageDeps" anchor="after"/>
-    </action>
-    <action id="ShowModulesDependencies" class="consulo.ide.impl.idea.moduleDependencies.ShowModuleDependenciesAction">
-      <add-to-group group-id="AnalyzeActions" anchor="last"/>
-    </action>
-
-    <reference id="ShowProjectStructureSettings">
-      <add-to-group group-id="MainToolBarSettings" anchor="after" relative-to-action="ShowSettings"/>
-    </reference>
-
-    <action id="SendEOF" class="consulo.execution.impl.internal.action.EOFAction" text="Send EOF"/>
-
-    <action id="ShowReformatFileDialog" class="consulo.ide.impl.idea.codeInsight.actions.ShowReformatFileDialog"/>
-
-    <group id="Vcs.Show.Toolwindow.Tab">
-      <add-to-group group-id="VcsGeneral.KeymapGroup"/>
-      <action id="Vcs.Show.Local.Changes" class="consulo.ide.impl.idea.vcs.VcsShowLocalChangesAction" text="Show Local Changes"/>
-      <action id="Vcs.Show.Shelf" class="consulo.ide.impl.idea.vcs.VcsShowShelfAction" text="Show Shelf"/>
-    </group>
-
-    <group id="TodoMainGroup" text="TODO">
-      <add-to-group group-id="Other.KeymapGroup"/>
-      <group id="TodoViewGroupByGroup" class="consulo.ide.impl.idea.ide.todo.TodoPanel$GroupByActionGroup">
-        <separator text="Group By"/>
-        <action class="consulo.ide.impl.idea.ide.todo.TodoPanel$MyShowModulesAction" id="TodoViewGroupByShowModules">
-          <keyboard-shortcut first-keystroke="control M" keymap="$default"/>
->>>>>>> 1c331979
         </action>
 
         <group id="RemoteServersViewToolbar">
