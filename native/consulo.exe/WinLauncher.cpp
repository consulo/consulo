/*
* Copyright 2000-2013 JetBrains s.r.o.
*
* Licensed under the Apache License, Version 2.0 (the "License");
* you may not use this file except in compliance with the License.
* You may obtain a copy of the License at
*
* http://www.apache.org/licenses/LICENSE-2.0
*
* Unless required by applicable law or agreed to in writing, software
* distributed under the License is distributed on an "AS IS" BASIS,
* WITHOUT WARRANTIES OR CONDITIONS OF ANY KIND, either express or implied.
* See the License for the specific language governing permissions and
* limitations under the License.
*/

#include "stdafx.h"
#include "WinLauncher.h"
#include <algorithm>

#ifdef _M_X64
const WCHAR* TARGET_LIBRARY = L"consulo64.dll";
#else
const WCHAR* TARGET_LIBRARY = L"consulo.dll";
#endif

bool startsWith(const WCHAR *str, const WCHAR *pre)
{
    size_t lenpre = wcslen(pre),
           lenstr = wcslen(str);
    return lenstr < lenpre ? false : wcsncmp(pre, str, lenpre) == 0;
}

std::wstring getParentPath()
{
    WCHAR buffer[MAX_PATH];

    GetModuleFileNameW(NULL, buffer, MAX_PATH);

	std::wstring buff(buffer);

	std::wstring::size_type pos = buff.find_last_of(L"\\/");

	return buff.substr(0, pos);
}

WCHAR* toArray(std::wstring wstr)
{
	WCHAR* result = new WCHAR[wstr.length() + sizeof(WCHAR)];

	const WCHAR* value = wstr.c_str();

	wcsncpy(result, value, wstr.length());

	result[wstr.length()] = '\0';

	return result;
}

typedef int (__cdecl *launchConsulo)(
					   HINSTANCE hInstance,
                       HINSTANCE hPrevInstance,
                       LPTSTR    lpCmdLine,
                       int       nCmdShow,
					   int argc,
					   WCHAR** wargv,
					   WCHAR* moduleFile,
					   WCHAR* workingDirectory,
					   WCHAR* propertiesFile,
					   WCHAR* vmOptionFile);

void pushAppData(std::vector<std::wstring> *names)
{
	WIN32_FIND_DATA ffd;
	HANDLE hFind = INVALID_HANDLE_VALUE;

	WCHAR buffer[MAX_PATH];
	SHGetSpecialFolderPath(NULL,buffer, CSIDL_APPDATA, FALSE);

	std::wstring str = std::wstring(buffer);

	std::wstring directoryPath = (str + L"\\Consulo Platform\\*");

	hFind = FindFirstFile(directoryPath.c_str(), &ffd);

	if (INVALID_HANDLE_VALUE == hFind)
	{
		return;
	}

	while (FindNextFile(hFind, &ffd))
	{
		WCHAR* name;

		name = ffd.cFileName;

		if (ffd.dwFileAttributes & FILE_ATTRIBUTE_DIRECTORY && startsWith(name, L"build"))
		{
			std::wstring value(ffd.cFileName);

			MessageBox(0, value.c_str(), L"", 0);

			names->push_back(value);
		}
	}

	FindClose(hFind);
}

int APIENTRY _tWinMain(HINSTANCE hInstance,
                       HINSTANCE hPrevInstance,
                       LPTSTR    lpCmdLine,
                       int       nCmdShow)
{
	WIN32_FIND_DATA ffd;
	HANDLE hFind = INVALID_HANDLE_VALUE;

	hFind = FindFirstFile(L"platform\\*", &ffd);

	if (INVALID_HANDLE_VALUE == hFind)
	{
		MessageBox(NULL, L"'platform' directory not found", L"Consulo", MB_OK);
		return 1;
	}

	std::vector<std::wstring> bootBuilds;
	std::vector<std::wstring> names;

	while (FindNextFile(hFind, &ffd))
	{
		WCHAR* name;

		name = ffd.cFileName;

		if (ffd.dwFileAttributes & FILE_ATTRIBUTE_DIRECTORY && startsWith(name, L"build"))
		{
			std::wstring value(ffd.cFileName);

			names.push_back(value);
			bootBuilds.push_back(value);
		}
	}

	FindClose(hFind);

	pushAppData(&names);

	if(names.size() == 0)
	{
		MessageBox(NULL, L"No platform builds for run", L"Consulo", MB_OK);
		return 2;
	}

	std::sort(names.begin(), names.end());

	std::wstring last = names.back();

	WCHAR buffer[MAX_PATH];

	GetModuleFileName(NULL, buffer, MAX_PATH);
	std::wstring module(buffer);

	std::wstring vmOptionsFile = module + L".vmoptions";
	std::wstring propertiesFile = getParentPath() + L"\\consulo.properties";

	if (GetFileAttributes(vmOptionsFile.c_str()) == INVALID_FILE_ATTRIBUTES)
    {
		MessageBox(NULL, L"vmoptions file not found", L"Consulo", MB_OK);
		return 3;
    }

	if (GetFileAttributes(propertiesFile.c_str()) == INVALID_FILE_ATTRIBUTES)
    {
		MessageBox(NULL, L"'consulo.properties' file not found", L"Consulo", MB_OK);
		return 4;
    }

	std::wstring workDirectory;

	if(std::find(bootBuilds.begin(), bootBuilds.end(), last) != bootBuilds.end())
	{
		workDirectory = getParentPath() +  L"\\platform\\" + last;
	}
	else
	{
		WCHAR buffer[MAX_PATH];
		SHGetSpecialFolderPath(NULL,buffer, CSIDL_APPDATA,FALSE);

		std::wstring str = std::wstring(buffer);
		workDirectory = str + L"\\Consulo Platform\\" + last;
	}

	std::wstring targetLibrary = workDirectory + L"\\bin\\" + TARGET_LIBRARY;

	HMODULE libraryHandle = LoadLibrary(targetLibrary.c_str());
	if(!libraryHandle)
	{
		MessageBox(NULL, L"Target library is not found", L"Consulo", MB_OK);
		return 5;
	}

	launchConsulo func = (launchConsulo)GetProcAddress(libraryHandle, "launchConsulo");
	if(!func)
	{
		MessageBox(NULL, L"'launchConsulo2' function is not found", L"Consulo", MB_OK);
		return 6;
	}

<<<<<<< HEAD
	WCHAR* vmOptionFileW = (WCHAR*)vmOptionsFile.c_str();
	WCHAR* workDirectoryW = (WCHAR*)workDirectory.c_str();
	WCHAR* propertiesFileW = (WCHAR*)propertiesFile.c_str();
=======
	WCHAR* vmOptionFileW = toArray(vmOptionsFile);
	WCHAR* workDirectoryW = toArray(workDirectory);
	WCHAR* propertiesFileW = toArray(propertiesFile);
	WCHAR* appHomePath = toArray(getParentPath());
>>>>>>> c61907f5

	return func(hInstance, hPrevInstance, lpCmdLine, nCmdShow, __argc, __wargv, buffer, workDirectoryW, propertiesFileW, vmOptionFileW);
}<|MERGE_RESOLUTION|>--- conflicted
+++ resolved
@@ -67,7 +67,8 @@
 					   WCHAR* moduleFile,
 					   WCHAR* workingDirectory,
 					   WCHAR* propertiesFile,
-					   WCHAR* vmOptionFile);
+					   WCHAR* vmOptionFile,
+					   WCHAR* appHomePath);
 
 void pushAppData(std::vector<std::wstring> *names)
 {
@@ -119,7 +120,8 @@
 
 	if (INVALID_HANDLE_VALUE == hFind)
 	{
-		MessageBox(NULL, L"'platform' directory not found", L"Consulo", MB_OK);
+		MessageBox(NULL, L"'platform' directory not found. Please visit https://consulo.io/trouble.html", L"Consulo", MB_OK);
+		ShellExecute(0, 0, L"https://consulo.io/trouble.htm", 0, 0, SW_SHOW);
 		return 1;
 	}
 
@@ -199,23 +201,17 @@
 		return 5;
 	}
 
-	launchConsulo func = (launchConsulo)GetProcAddress(libraryHandle, "launchConsulo");
+	launchConsulo func = (launchConsulo)GetProcAddress(libraryHandle, "launchConsulo2");
 	if(!func)
 	{
 		MessageBox(NULL, L"'launchConsulo2' function is not found", L"Consulo", MB_OK);
 		return 6;
 	}
 
-<<<<<<< HEAD
-	WCHAR* vmOptionFileW = (WCHAR*)vmOptionsFile.c_str();
-	WCHAR* workDirectoryW = (WCHAR*)workDirectory.c_str();
-	WCHAR* propertiesFileW = (WCHAR*)propertiesFile.c_str();
-=======
 	WCHAR* vmOptionFileW = toArray(vmOptionsFile);
 	WCHAR* workDirectoryW = toArray(workDirectory);
 	WCHAR* propertiesFileW = toArray(propertiesFile);
 	WCHAR* appHomePath = toArray(getParentPath());
->>>>>>> c61907f5
-
-	return func(hInstance, hPrevInstance, lpCmdLine, nCmdShow, __argc, __wargv, buffer, workDirectoryW, propertiesFileW, vmOptionFileW);
+
+	return func(hInstance, hPrevInstance, lpCmdLine, nCmdShow, __argc, __wargv, buffer, workDirectoryW, propertiesFileW, vmOptionFileW, appHomePath);
 }