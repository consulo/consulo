--- conflicted
+++ resolved
@@ -133,15 +133,9 @@
       myToolProvider.loadDefaultTool();
       mySurfaceArea.deselectAll();
 
-<<<<<<< HEAD
       parseFile();
       showDesignerCard();
       myLayeredPane.repaint();
-=======
-      LayoutDeviceManager layoutDeviceManager = new LayoutDeviceManager();
-      layoutDeviceManager.loadDevices(platform.getSdkData());
-      LayoutDevice layoutDevice = layoutDeviceManager.getCombinedList().get(0);
->>>>>>> 31f84f97
 
       DesignerToolWindowManager.getInstance(myModule.getProject()).refresh();
     }
