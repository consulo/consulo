--- conflicted
+++ resolved
@@ -44,19 +44,13 @@
 import com.intellij.util.containers.ContainerUtil;
 import com.intellij.util.containers.MultiMap;
 import com.intellij.util.io.ZipUtil;
-import consulo.application.CallChain;
+import consulo.annotations.RequiredDispatchThread;
 import consulo.application.ex.ApplicationEx2;
-<<<<<<< HEAD
-import consulo.ui.RequiredUIAccess;
-import consulo.ui.UIAccess;
-=======
 import consulo.injecting.key.InjectingKey;
->>>>>>> ca3d1679
 import gnu.trove.THashSet;
 
 import javax.annotation.Nonnull;
 import javax.annotation.Nullable;
-import javax.inject.Inject;
 import java.io.BufferedOutputStream;
 import java.io.File;
 import java.io.FileOutputStream;
@@ -65,58 +59,28 @@
 import java.util.zip.ZipOutputStream;
 
 public class ExportSettingsAction extends AnAction implements DumbAware {
-  private final Application myApplication;
-
-  @Inject
-  public ExportSettingsAction(Application application) {
-    myApplication = application;
-  }
-
-  @RequiredUIAccess
+  @RequiredDispatchThread
   @Override
   public void actionPerformed(@Nullable AnActionEvent e) {
-    CallChain.first(UIAccess.current()).linkWrite(myApplication::saveSettings).linkUI(() -> {
-      ChooseComponentsToExportDialog dialog = new ChooseComponentsToExportDialog(getExportableComponentsMap(true), true, IdeBundle.message("title.select.components.to.export"),
-                                                                                 IdeBundle.message("prompt.please.check.all.components.to.export"));
-      dialog.showAsync().doWhenDone(() -> {
-        Set<ExportableItem> markedComponents = dialog.getExportableComponents();
-        if (markedComponents.isEmpty()) {
-          return;
-        }
-
-        Set<File> exportFiles = new THashSet<>(FileUtil.FILE_HASHING_STRATEGY);
-        for (ExportableItem markedComponent : markedComponents) {
-          ContainerUtil.addAll(exportFiles, markedComponent.getExportFiles());
-        }
-
-        final File saveFile = dialog.getExportFile();
-        try {
-          if (saveFile.exists()) {
-            final int ret =
-                    Messages.showOkCancelDialog(IdeBundle.message("prompt.overwrite.settings.file", FileUtil.toSystemDependentName(saveFile.getPath())), IdeBundle.message("title.file.already.exists"),
-                                                Messages.getWarningIcon());
-            if (ret != Messages.OK) return;
-          }
-          try (JarOutputStream output = new JarOutputStream(new BufferedOutputStream(new FileOutputStream(saveFile)))) {
-            final File configPath = new File(PathManager.getConfigPath());
-            final HashSet<String> writtenItemRelativePaths = new HashSet<>();
-            for (File file : exportFiles) {
-              final String rPath = FileUtil.getRelativePath(configPath, file);
-              assert rPath != null;
-              final String relativePath = FileUtil.toSystemIndependentName(rPath);
-              if (file.exists()) {
-                ZipUtil.addFileOrDirRecursively(output, saveFile, file, relativePath, null, writtenItemRelativePaths);
-              }
-            }
-
-            exportInstalledPlugins(saveFile, output, writtenItemRelativePaths);
-
-<<<<<<< HEAD
-            final File magicFile = new File(FileUtil.getTempDirectory(), ImportSettingsFilenameFilter.SETTINGS_JAR_MARKER);
-            FileUtil.createIfDoesntExist(magicFile);
-            magicFile.deleteOnExit();
-            ZipUtil.addFileToZip(output, magicFile, ImportSettingsFilenameFilter.SETTINGS_JAR_MARKER, writtenItemRelativePaths, null);
-=======
+    ApplicationManager.getApplication().saveSettings();
+
+    ChooseComponentsToExportDialog dialog =
+            new ChooseComponentsToExportDialog(getExportableComponentsMap(true), true, IdeBundle.message("title.select.components.to.export"),
+                                               IdeBundle.message("prompt.please.check.all.components.to.export"));
+    if (!dialog.showAndGet()) {
+      return;
+    }
+
+    Set<ExportableItem> markedComponents = dialog.getExportableComponents();
+    if (markedComponents.isEmpty()) {
+      return;
+    }
+
+    Set<File> exportFiles = new THashSet<>(FileUtil.FILE_HASHING_STRATEGY);
+    for (ExportableItem markedComponent : markedComponents) {
+      ContainerUtil.addAll(exportFiles, markedComponent.getExportFiles());
+    }
+
     final File saveFile = dialog.getExportFile();
     try {
       if (saveFile.exists()) {
@@ -133,17 +97,8 @@
           final String relativePath = FileUtil.toSystemIndependentName(rPath);
           if (file.exists()) {
             ZipUtil.addFileOrDirRecursively(output, saveFile, file, relativePath, null, writtenItemRelativePaths);
->>>>>>> ca3d1679
-          }
-          ShowFilePathAction.showDialog(getEventProject(e), IdeBundle.message("message.settings.exported.successfully"), IdeBundle.message("title.export.successful"), saveFile, null);
-        }
-<<<<<<< HEAD
-        catch (IOException e1) {
-          Messages.showErrorDialog(IdeBundle.message("error.writing.settings", e1.toString()), IdeBundle.message("title.error.writing.file"));
-        }
-      });
-    }).toss();
-=======
+          }
+        }
 
         exportInstalledPlugins(saveFile, output, writtenItemRelativePaths);
 
@@ -159,7 +114,6 @@
     catch (IOException e1) {
       Messages.showErrorDialog(IdeBundle.message("error.writing.settings", e1.toString()), IdeBundle.message("title.error.writing.file"));
     }
->>>>>>> ca3d1679
   }
 
   private static void exportInstalledPlugins(File saveFile, ZipOutputStream output, HashSet<String> writtenItemRelativePaths) throws IOException {
