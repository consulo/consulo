--- conflicted
+++ resolved
@@ -18,34 +18,19 @@
 
 import com.intellij.openapi.actionSystem.AnAction;
 import com.intellij.openapi.actionSystem.AnActionEvent;
-<<<<<<< HEAD
-=======
 import com.intellij.util.Consumer;
->>>>>>> 74c056b5
 import consulo.annotations.DeprecationInfo;
-import consulo.ui.RequiredUIAccess;
 import consulo.ui.image.Image;
 import consulo.ui.migration.SwingImageRef;
 import javax.annotation.Nonnull;
 
-import javax.annotation.Nonnull;
 import javax.annotation.Nullable;
 import javax.swing.*;
-import java.util.function.Consumer;
 
 /**
  * @author nik
  */
 public abstract class DumbAwareAction extends AnAction implements DumbAware {
-<<<<<<< HEAD
-  @Nonnull
-  public static DumbAwareAction create(@Nonnull Consumer<? super AnActionEvent> actionPerformed) {
-    return new DumbAwareAction() {
-      @RequiredUIAccess
-      @Override
-      public void actionPerformed(@Nonnull AnActionEvent e) {
-        actionPerformed.accept(e);
-=======
 
   @Nonnull
   public static DumbAwareAction create(@Nonnull Consumer<? super AnActionEvent> actionPerformed) {
@@ -53,7 +38,6 @@
       @Override
       public void actionPerformed(@Nonnull AnActionEvent e) {
         actionPerformed.consume(e);
->>>>>>> 74c056b5
       }
     };
   }
@@ -61,16 +45,9 @@
   @Nonnull
   public static DumbAwareAction create(@Nullable String text, @Nonnull Consumer<? super AnActionEvent> actionPerformed) {
     return new DumbAwareAction(text) {
-<<<<<<< HEAD
-      @RequiredUIAccess
-      @Override
-      public void actionPerformed(@Nonnull AnActionEvent e) {
-        actionPerformed.accept(e);
-=======
       @Override
       public void actionPerformed(@Nonnull AnActionEvent e) {
         actionPerformed.consume(e);
->>>>>>> 74c056b5
       }
     };
   }
