// Copyright 2000-2018 JetBrains s.r.o. Use of this source code is governed by the Apache 2.0 license that can be found in the LICENSE file.
package com.intellij.openapi.editor.event;

<<<<<<< HEAD
=======
import com.intellij.openapi.Disposable;
>>>>>>> 74c056b5
import javax.annotation.Nonnull;

import java.util.EventListener;

/**
 * Allows to receive information about mouse clicks in an editor.
 *
 * @see com.intellij.openapi.editor.Editor#addEditorMouseListener(EditorMouseListener)
 * @see EditorEventMulticaster#addEditorMouseListener(EditorMouseListener, Disposable)
 * @see EditorMouseMotionListener
 */
public interface EditorMouseListener extends EventListener {

  /**
   * Called when a mouse button is pressed over the editor.
   * <p/>
   * <b>Note:</b> this callback is assumed to be at the very start of 'mouse press' processing, i.e. common actions
   * like 'caret position change', 'selection change' etc implied by the 'mouse press' have not been performed yet.
   *
   * @param event the event containing information about the mouse press.
   */
  default void mousePressed(@Nonnull EditorMouseEvent event) {
  }

  /**
   * Called when a mouse button is clicked over the editor.
   *
   * @param event the event containing information about the mouse click.
   */
  default void mouseClicked(@Nonnull EditorMouseEvent event) {
  }

  /**
   * Called when a mouse button is released over the editor.
   *
   * @param event the event containing information about the mouse release.
   */
  default void mouseReleased(@Nonnull EditorMouseEvent event) {
  }

  /**
   * Called when the mouse enters the editor.
   *
   * @param event the event containing information about the mouse movement.
   */
  default void mouseEntered(@Nonnull EditorMouseEvent event) {
  }

  /**
   * Called when the mouse exits the editor.
   *
   * @param event the event containing information about the mouse movement.
   */
  default void mouseExited(@Nonnull EditorMouseEvent event) {
  }
}<|MERGE_RESOLUTION|>--- conflicted
+++ resolved
@@ -1,10 +1,7 @@
 // Copyright 2000-2018 JetBrains s.r.o. Use of this source code is governed by the Apache 2.0 license that can be found in the LICENSE file.
 package com.intellij.openapi.editor.event;
 
-<<<<<<< HEAD
-=======
 import com.intellij.openapi.Disposable;
->>>>>>> 74c056b5
 import javax.annotation.Nonnull;
 
 import java.util.EventListener;
