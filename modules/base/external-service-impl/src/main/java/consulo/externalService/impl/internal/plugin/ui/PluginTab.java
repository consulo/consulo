--- conflicted
+++ resolved
@@ -33,11 +33,7 @@
 import consulo.logging.Logger;
 import consulo.platform.base.localize.RepositoryTagLocalize;
 import consulo.project.Project;
-<<<<<<< HEAD
-import consulo.project.ui.notification.NotificationType;
-=======
 import consulo.ui.UIAccess;
->>>>>>> 78e8aa18
 import consulo.ui.annotation.RequiredUIAccess;
 import consulo.ui.ex.action.ActionGroup;
 import consulo.ui.ex.action.ActionManager;
@@ -137,7 +133,7 @@
             ActionGroup.newImmutableBuilder().add(group).build(),
             true);
         toolbar.setTargetComponent(myRoot);
-        toolbar.updateActionsAsync();
+        toolbar.updateActionsAsync(UIAccess.current());
 
         JComponent component = toolbar.getComponent();
 
