--- conflicted
+++ resolved
@@ -3,6 +3,7 @@
 
 import consulo.annotation.component.ServiceImpl;
 import consulo.application.ApplicationManager;
+import consulo.application.TransactionGuard;
 import consulo.application.progress.ProgressManager;
 import consulo.application.util.function.Processor;
 import consulo.component.persist.PersistentStateComponent;
@@ -367,13 +368,8 @@
         }
         return true;
       }
-<<<<<<< HEAD
-      ProgressManager.progress(IdeBundle.message("progress.text.reloading.files"), file.getPresentableUrl());
-      clearAndReload(file, project);
-=======
       ProgressManager.progress(IdeLocalize.progressTextReloadingFiles().get(), file.getPresentableUrl());
       TransactionGuard.submitTransaction(ApplicationManager.getApplication(), () -> clearAndReload(file, project));
->>>>>>> be91f777
       return true;
     };
   }
@@ -443,13 +439,8 @@
       if (!(file instanceof VirtualFileSystemEntry)) return true;
       Document cachedDocument = FileDocumentManager.getInstance().getCachedDocument(file);
       if (cachedDocument != null) {
-<<<<<<< HEAD
-        ProgressManager.progress(IdeBundle.message("progress.text.reloading.file"), file.getPresentableUrl());
-        reload(file, myProject, (FileDocumentManagerImpl)FileDocumentManager.getInstance());
-=======
         ProgressManager.progress(IdeLocalize.progressTextReloadingFile().get(), file.getPresentableUrl());
         TransactionGuard.submitTransaction(myProject, () -> reload(file, myProject, (FileDocumentManagerImpl)FileDocumentManager.getInstance()));
->>>>>>> be91f777
       }
       // for not loaded files deep under project, reset encoding to give them chance re-detect the right one later
       else if (file.isCharsetSet() && !file.equals(root)) {
