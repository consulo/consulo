--- conflicted
+++ resolved
@@ -27,10 +27,7 @@
 import java.awt.geom.AffineTransform;
 import java.awt.geom.Rectangle2D;
 import java.awt.image.ColorModel;
-<<<<<<< HEAD
-=======
 import java.util.HashMap;
->>>>>>> 74c056b5
 import java.util.Map;
 
 /**
@@ -314,54 +311,6 @@
   public static final Color cyan = new JBColor(Color.cyan, new Color(0, 137, 137));
   public static final Color CYAN = cyan;
 
-  @Nonnull
-  public static JBColor namedColor(@Nonnull String propertyName, int defaultValueRGB) {
-    return namedColor(propertyName, new Color(defaultValueRGB));
-  }
-
-  @Nonnull
-  public static JBColor namedColor(@Nonnull final String propertyName, @Nonnull final Color defaultColor) {
-    return new JBColor(() -> {
-      Color color = ObjectUtil.notNull(UIManager.getColor(propertyName), ObjectUtil.notNull(findPatternMatch(propertyName), defaultColor));
-      if (UIManager.get(propertyName) == null) {
-        UIManager.put(propertyName, color);
-      }
-      return color;
-    });
-  }
-
-  // Let's find if namedColor can be overridden by *.propertyName rule in ui theme and apply it
-  // We need to cache calculated results. Cache and rules will be reset after LaF change
-  private static Color findPatternMatch(@Nonnull String name) {
-    Object value = UIManager.get("*");
-
-    if (value instanceof Map) {
-      Map<?, ?> map = (Map<?, ?>)value;
-      Object o = UIManager.get("*cache");
-      if (!(o instanceof Map)) {
-        o = new java.util.HashMap<String, Color>();
-        UIManager.put("*cache", o);
-      }
-      Map<String, Color> cache = (Map)o;
-      if (cache.containsKey(name)) {
-        return cache.get(name);
-      }
-      Color color = null;
-      for (Map.Entry<?, ?> entry : map.entrySet()) {
-        if (entry.getKey() instanceof String && name.endsWith((String)entry.getKey())) {
-          Object result = map.get(entry.getKey());
-          if (result instanceof Color) {
-            color = (Color)result;
-            break;
-          }
-        }
-      }
-      cache.put(name, color);
-      return color;
-    }
-    return null;
-  }
-
   public static Color foreground() {
     return new JBColor(new NotNullProducer<Color>() {
       @Nonnull
