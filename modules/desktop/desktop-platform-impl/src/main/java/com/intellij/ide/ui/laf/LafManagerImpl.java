/*
 * Copyright 2000-2013 JetBrains s.r.o.
 *
 * Licensed under the Apache License, Version 2.0 (the "License");
 * you may not use this file except in compliance with the License.
 * You may obtain a copy of the License at
 *
 * http://www.apache.org/licenses/LICENSE-2.0
 *
 * Unless required by applicable law or agreed to in writing, software
 * distributed under the License is distributed on an "AS IS" BASIS,
 * WITHOUT WARRANTIES OR CONDITIONS OF ANY KIND, either express or implied.
 * See the License for the specific language governing permissions and
 * limitations under the License.
 */
package com.intellij.ide.ui.laf;

import com.intellij.CommonBundle;
import com.intellij.codeInsight.daemon.DaemonCodeAnalyzer;
import com.intellij.ide.IdeBundle;
import com.intellij.ide.ui.BasicEditorTextFieldUI;
import com.intellij.ide.ui.LafManager;
import com.intellij.ide.ui.LafManagerListener;
import com.intellij.ide.ui.UISettings;
import com.intellij.ide.ui.laf.darcula.DarculaLookAndFeelInfo;
import com.intellij.ide.ui.laf.intellij.IntelliJLaf;
import com.intellij.ide.ui.laf.intellij.IntelliJLookAndFeelInfo;
import com.intellij.openapi.Disposable;
import com.intellij.openapi.actionSystem.impl.ActionToolbarImpl;
import com.intellij.openapi.components.PersistentStateComponent;
import com.intellij.openapi.components.RoamingType;
import com.intellij.openapi.components.State;
import com.intellij.openapi.components.Storage;
import com.intellij.openapi.editor.EditorFactory;
import com.intellij.openapi.project.Project;
import com.intellij.openapi.project.ProjectManager;
import com.intellij.openapi.ui.JBPopupMenu;
import com.intellij.openapi.ui.Messages;
import com.intellij.openapi.ui.popup.util.PopupUtil;
import com.intellij.openapi.util.Comparing;
import com.intellij.openapi.util.IconLoader;
import com.intellij.openapi.util.SystemInfo;
import com.intellij.openapi.vcs.FileStatusManager;
import com.intellij.openapi.wm.IdeFrame;
import com.intellij.openapi.wm.ToolWindow;
import com.intellij.openapi.wm.ToolWindowManager;
import com.intellij.openapi.wm.ex.IdeFrameEx;
import com.intellij.openapi.wm.ex.WindowManagerEx;
import com.intellij.ui.JBColor;
import com.intellij.ui.ScreenUtil;
import com.intellij.ui.content.Content;
import com.intellij.ui.plaf.beg.BegMenuItemUI;
import com.intellij.ui.plaf.beg.IdeaMenuUI;
import com.intellij.util.IJSwingUtilities;
import com.intellij.util.ReflectionUtil;
import com.intellij.util.containers.ContainerUtil;
import com.intellij.util.ui.JBUI;
import com.intellij.util.ui.UIUtil;
<<<<<<< HEAD
=======
import consulo.desktop.ui.laf.LookAndFeelInfoWithClassLoader;
>>>>>>> 74c056b5
import consulo.desktop.util.awt.UIModificationTracker;
import consulo.desktop.util.awt.laf.GTKPlusUIUtil;
import consulo.ide.eap.EarlyAccessProgramManager;
import consulo.ide.ui.laf.GTKPlusEAPDescriptor;
import consulo.ide.ui.laf.MacDefaultLookAndFeelInfo;
import consulo.ide.ui.laf.mac.MacButtonlessScrollbarUI;
import consulo.ide.ui.laf.mac.MacEditorTabsUI;
import consulo.ide.ui.laf.modernDark.ModernDarkLookAndFeelInfo;
import consulo.ide.ui.laf.modernWhite.ModernWhiteLookAndFeelInfo;
import consulo.ide.ui.laf.modernWhite.NativeModernWhiteLookAndFeelInfo;
<<<<<<< HEAD
import consulo.ui.style.StyleManager;
=======
import consulo.logging.Logger;
>>>>>>> 74c056b5
import org.jdom.Element;
import org.jetbrains.annotations.NonNls;

import javax.annotation.Nonnull;
import javax.annotation.Nullable;
import javax.inject.Inject;
import javax.inject.Singleton;
import javax.swing.*;
import javax.swing.event.EventListenerList;
import javax.swing.plaf.FontUIResource;
import javax.swing.plaf.UIResource;
import javax.swing.plaf.synth.Region;
import javax.swing.plaf.synth.SynthLookAndFeel;
import javax.swing.plaf.synth.SynthStyle;
import javax.swing.plaf.synth.SynthStyleFactory;
import java.awt.*;
import java.beans.PropertyChangeEvent;
import java.beans.PropertyChangeListener;
import java.lang.reflect.Method;
import java.util.Arrays;
import java.util.HashMap;
import java.util.List;
import java.util.Map;

/**
 * @author Eugene Belyaev
 * @author Vladimir Kondratyev
 */
@State(name = "LafManager", storages = @Storage(value = "laf.xml", roamingType = RoamingType.PER_PLATFORM))
@Singleton
public final class LafManagerImpl extends LafManager implements Disposable, PersistentStateComponent<Element> {
  private static final Logger LOG = Logger.getInstance(LafManagerImpl.class);

  @NonNls
  private static final String ELEMENT_LAF = "laf";
  @NonNls
  private static final String ATTRIBUTE_CLASS_NAME = "class-name";
  @NonNls
  private static final String GNOME_THEME_PROPERTY_NAME = "gnome.Net/ThemeName";

  @NonNls
  private static final String[] ourFileChooserTextKeys =
          {"FileChooser.viewMenuLabelText", "FileChooser.newFolderActionLabelText", "FileChooser.listViewActionLabelText", "FileChooser.detailsViewActionLabelText",
                  "FileChooser.refreshActionLabelText"};

  @NonNls
  private static final String[] ourOptionPaneIconKeys = {"OptionPane.errorIcon", "OptionPane.informationIcon", "OptionPane.warningIcon", "OptionPane.questionIcon"};

  private final EventListenerList myListenerList;
  private final UIManager.LookAndFeelInfo[] myLaFs;
  private UIManager.LookAndFeelInfo myCurrentLaf;
  private final HashMap<UIManager.LookAndFeelInfo, HashMap<String, Object>> myStoredDefaults = new HashMap<>();
  private PropertyChangeListener myThemeChangeListener = null;

  @Inject
  LafManagerImpl() {
    myListenerList = new EventListenerList();

    List<UIManager.LookAndFeelInfo> lafList = ContainerUtil.newArrayList();

    if (SystemInfo.isMac) {
      lafList.add(new MacDefaultLookAndFeelInfo("Default", UIManager.getSystemLookAndFeelClassName()));
    }
    else {
      lafList.add(new IntelliJLookAndFeelInfo());
    }

    if (!SystemInfo.isMac) {
      if (SystemInfo.isWin8OrNewer) {
        lafList.add(new NativeModernWhiteLookAndFeelInfo());
      }
      lafList.add(new ModernWhiteLookAndFeelInfo());
      lafList.add(new ModernDarkLookAndFeelInfo());
    }
    lafList.add(new DarculaLookAndFeelInfo());

    if (SystemInfo.isLinux && EarlyAccessProgramManager.is(GTKPlusEAPDescriptor.class)) {
      lafList.add(new UIManager.LookAndFeelInfo("GTK+", "com.sun.java.swing.plaf.gtk.GTKLookAndFeel"));
    }

    myLaFs = lafList.toArray(new UIManager.LookAndFeelInfo[lafList.size()]);

    myCurrentLaf = getDefaultLaf();
  }

  /**
   * Adds specified listener
   */
  @Override
  public void addLafManagerListener(@Nonnull final LafManagerListener l) {
    myListenerList.add(LafManagerListener.class, l);
  }

  /**
   * Removes specified listener
   */
  @Override
  public void removeLafManagerListener(@Nonnull final LafManagerListener l) {
    myListenerList.remove(LafManagerListener.class, l);
  }

  private void fireLookAndFeelChanged() {
    LafManagerListener[] listeners = myListenerList.getListeners(LafManagerListener.class);
    for (LafManagerListener listener : listeners) {
      listener.lookAndFeelChanged(this);
    }
  }

  @Override
  public void afterLoadState() {
    if (myCurrentLaf != null) {
      final UIManager.LookAndFeelInfo laf = findLaf(myCurrentLaf.getClassName());
      if (laf != null) {
        setCurrentLookAndFeel(laf); // setup default LAF or one specified by readExternal.
      }
    }

    updateUI();

    if (SystemInfo.isXWindow) {
      myThemeChangeListener = new PropertyChangeListener() {
        @Override
        public void propertyChange(final PropertyChangeEvent evt) {
          //noinspection SSBasedInspection
          SwingUtilities.invokeLater(new Runnable() {
            @Override
            public void run() {
              fixGtkPopupStyle();
              patchOptionPaneIcons(UIManager.getLookAndFeelDefaults());
            }
          });
        }
      };
      Toolkit.getDefaultToolkit().addPropertyChangeListener(GNOME_THEME_PROPERTY_NAME, myThemeChangeListener);
    }
  }

  @Override
  public void dispose() {
    if (myThemeChangeListener != null) {
      Toolkit.getDefaultToolkit().removePropertyChangeListener(GNOME_THEME_PROPERTY_NAME, myThemeChangeListener);
      myThemeChangeListener = null;
    }
  }

  @Override
  public void loadState(final Element element) {
    String className = null;
    for (final Object o : element.getChildren()) {
      Element child = (Element)o;
      if (ELEMENT_LAF.equals(child.getName())) {
        className = child.getAttributeValue(ATTRIBUTE_CLASS_NAME);
        break;
      }
    }

    UIManager.LookAndFeelInfo laf = findLaf(className);
    // If LAF is undefined (wrong class name or something else) we have set default LAF anyway.
    if (laf == null) {
      laf = getDefaultLaf();
    }

    if (myCurrentLaf != null && !laf.getClassName().equals(myCurrentLaf.getClassName())) {
      setCurrentLookAndFeel(laf);
      updateUI();
    }

    myCurrentLaf = laf;
  }

  @Override
  public Element getState() {
    Element element = new Element("state");
    if (myCurrentLaf != null) {
      String className = myCurrentLaf.getClassName();
      if (className != null) {
        Element child = new Element(ELEMENT_LAF);
        child.setAttribute(ATTRIBUTE_CLASS_NAME, className);
        element.addContent(child);
      }
    }
    return element;
  }

  @Override
  public UIManager.LookAndFeelInfo[] getInstalledLookAndFeels() {
    return myLaFs.clone();
  }

  @Override
  public UIManager.LookAndFeelInfo getCurrentLookAndFeel() {
    return myCurrentLaf;
  }

  /**
   * @return default LookAndFeelInfo for the running OS. For Win32 and
   * Linux the method returns Alloy LAF or IDEA LAF if first not found, for Mac OS X it returns Aqua
   * RubyMine uses Native L&F for linux as well
   */
  private UIManager.LookAndFeelInfo getDefaultLaf() {
    final String systemLafClassName = UIManager.getSystemLookAndFeelClassName();
    if (SystemInfo.isMac) {
      UIManager.LookAndFeelInfo laf = findLaf(systemLafClassName);
      LOG.assertTrue(laf != null);
      return laf;
    }
    // Default
    UIManager.LookAndFeelInfo ideaLaf = findLaf(IntelliJLaf.class.getName());
    if (ideaLaf != null) {
      return ideaLaf;
    }
    throw new IllegalStateException("No default look&feel found");
  }

  /**
   * Finds LAF by its class name.
   * will be returned.
   */
  @Nullable
  private UIManager.LookAndFeelInfo findLaf(@Nullable String className) {
    if (className == null) {
      return null;
    }
    for (UIManager.LookAndFeelInfo laf : myLaFs) {
      if (Comparing.equal(laf.getClassName(), className)) {
        return laf;
      }
    }
    return null;
  }

  @Override
  public void setCurrentLookAndFeel(UIManager.LookAndFeelInfo lookAndFeelInfo) {
    if (findLaf(lookAndFeelInfo.getClassName()) == null) {
      LOG.error("unknown LookAndFeel : " + lookAndFeelInfo);
      return;
    }
    try {
      JBColor.resetDark();

      IconLoader.resetDark();

      UIModificationTracker.getInstance().incModificationCount();

      ClassLoader targetClassLoader = null;
      if (lookAndFeelInfo instanceof LookAndFeelInfoWithClassLoader) {
        targetClassLoader = ((LookAndFeelInfoWithClassLoader)lookAndFeelInfo).getClassLoader();
        UIManager.setLookAndFeel(newInstance((LookAndFeelInfoWithClassLoader)lookAndFeelInfo));
      }
      else {
        UIManager.setLookAndFeel(lookAndFeelInfo.getClassName());
      }

      if(targetClassLoader != null) {
        final UIDefaults uiDefaults = UIManager.getLookAndFeelDefaults();

        uiDefaults.put("ClassLoader", targetClassLoader);
      }

      fireUpdate();
    }
    catch (Exception e) {
      LOG.error(e);
      Messages.showMessageDialog(IdeBundle.message("error.cannot.set.look.and.feel", lookAndFeelInfo.getName(), e.getMessage()), CommonBundle.getErrorTitle(), Messages.getErrorIcon());
      return;
    }
    myCurrentLaf = lookAndFeelInfo;
  }

  @Nonnull
  private LookAndFeel newInstance(LookAndFeelInfoWithClassLoader lookAndFeel) throws Exception {
    ClassLoader classLoader = lookAndFeel.getClassLoader();

    Class<?> clazz = Class.forName(lookAndFeel.getClassName(), true, classLoader);

    return (LookAndFeel)ReflectionUtil.newInstance(clazz);
  }

  private static void fireUpdate() {

    UISettings.getInstance().fireUISettingsChanged();
    EditorFactory.getInstance().refreshAllEditors();

    Project[] openProjects = ProjectManager.getInstance().getOpenProjects();
    for (Project openProject : openProjects) {
      FileStatusManager.getInstance(openProject).fileStatusesChanged();
      DaemonCodeAnalyzer.getInstance(openProject).restart();
    }
    for (IdeFrame frame : WindowManagerEx.getInstanceEx().getAllProjectFrames()) {
      if (frame instanceof IdeFrameEx) {
        ((IdeFrameEx)frame).updateView();
      }
    }
    ActionToolbarImpl.updateAllToolbarsImmediately();
  }

  /**
   * Updates LAF of all windows. The method also updates font of components
   * as it's configured in <code>UISettings</code>.
   */
  @Override
  public void updateUI() {
    final UIDefaults uiDefaults = UIManager.getLookAndFeelDefaults();

    GTKPlusUIUtil.updateUI();

    fixPopupWeight();

    fixGtkPopupStyle();

    if (UIUtil.isUnderAquaLookAndFeel()) {
      uiDefaults.put("Panel.opaque", Boolean.TRUE);
      uiDefaults.put("ScrollBarUI", MacButtonlessScrollbarUI.class.getName());
      uiDefaults.put("JBEditorTabsUI", MacEditorTabsUI.class.getName());
      uiDefaults.put("MenuItemUI", BegMenuItemUI.class.getName());
      uiDefaults.put("CheckBoxMenuItemUI", BegMenuItemUI.class.getName());
      uiDefaults.put("MenuUI", IdeaMenuUI.class.getName());
    }
    else if (UIUtil.isWinLafOnVista()) {
      uiDefaults.put("ComboBox.border", null);
    }

    initInputMapDefaults(uiDefaults);

    uiDefaults.put("Button.defaultButtonFollowsFocus", Boolean.FALSE);

    patchFileChooserStrings(uiDefaults);

    patchLafFonts(uiDefaults);

    patchHiDPI(uiDefaults);

    patchOptionPaneIcons(uiDefaults);

    fixSeparatorColor(uiDefaults);

    LafManagerImplUtil.insertCustomComponentUI(uiDefaults);

    if(uiDefaults.get("EditorTextFieldUI") == null) {
      uiDefaults.put("EditorTextFieldUI", BasicEditorTextFieldUI.class.getName());
    }

    updateToolWindows();
    for (Frame frame : Frame.getFrames()) {
      updateUI(frame);
    }
    fireLookAndFeelChanged();
  }

  public static void updateToolWindows() {
    for (Project project : ProjectManager.getInstance().getOpenProjects()) {
      final ToolWindowManager toolWindowManager = ToolWindowManager.getInstance(project);
      for (String id : toolWindowManager.getToolWindowIds()) {
        final ToolWindow toolWindow = toolWindowManager.getToolWindow(id);
        for (Content content : toolWindow.getContentManager().getContents()) {
          final JComponent component = content.getComponent();
          if (component != null) {
            IJSwingUtilities.updateComponentTreeUI(component);
          }
        }
        final JComponent c = toolWindow.getComponent();
        if (c != null) {
          IJSwingUtilities.updateComponentTreeUI(c);
        }
      }
    }
  }

  private static void fixSeparatorColor(UIDefaults uiDefaults) {
    if (UIUtil.isUnderAquaLookAndFeel()) {
      uiDefaults.put("Separator.background", UIUtil.AQUA_SEPARATOR_BACKGROUND_COLOR);
      uiDefaults.put("Separator.foreground", UIUtil.AQUA_SEPARATOR_FOREGROUND_COLOR);
    }
  }

  /**
   * The following code is a trick! By default Swing uses lightweight and "medium" weight
   * popups to show JPopupMenu. The code below force the creation of real heavyweight menus -
   * this increases speed of popups and allows to get rid of some drawing artifacts.
   */
  private static void fixPopupWeight() {
    int popupWeight = OurPopupFactory.WEIGHT_MEDIUM;
    String property = System.getProperty("idea.popup.weight");
    if (property != null) property = property.toLowerCase().trim();
    if (SystemInfo.isMacOSLeopard) {
      // force heavy weight popups under Leopard, otherwise they don't have shadow or any kind of border.
      popupWeight = OurPopupFactory.WEIGHT_HEAVY;
    }
    else if (property == null) {
      // use defaults if popup weight isn't specified
      if (SystemInfo.isWindows) {
        popupWeight = OurPopupFactory.WEIGHT_HEAVY;
      }
    }
    else {
      if ("light".equals(property)) {
        popupWeight = OurPopupFactory.WEIGHT_LIGHT;
      }
      else if ("medium".equals(property)) {
        popupWeight = OurPopupFactory.WEIGHT_MEDIUM;
      }
      else if ("heavy".equals(property)) {
        popupWeight = OurPopupFactory.WEIGHT_HEAVY;
      }
      else {
        LOG.error("Illegal value of property \"idea.popup.weight\": " + property);
      }
    }

    PopupFactory factory = PopupFactory.getSharedInstance();
    if (!(factory instanceof OurPopupFactory)) {
      factory = new OurPopupFactory(factory);
      PopupFactory.setSharedInstance(factory);
    }
    PopupUtil.setPopupType(factory, popupWeight);
  }

  private static void fixGtkPopupStyle() {
    if (!UIUtil.isUnderGTKLookAndFeel()) return;

    // it must be instance of com.sun.java.swing.plaf.gtk.GTKStyleFactory, but class package-local
    if (SystemInfo.isJavaVersionAtLeast(10, 0, 0)) {
      return;
    }

    final SynthStyleFactory original = SynthLookAndFeel.getStyleFactory();

    SynthLookAndFeel.setStyleFactory(new SynthStyleFactory() {
      @Override
      public SynthStyle getStyle(final JComponent c, final Region id) {
        final SynthStyle style = original.getStyle(c, id);
        if (id == Region.POPUP_MENU) {
          final Integer x = ReflectionUtil.getField(style.getClass(), style, int.class, "xThickness");
          if (x != null && x == 0) {
            // workaround for Sun bug #6636964
            ReflectionUtil.setField(style.getClass(), style, int.class, "xThickness", 1);
            ReflectionUtil.setField(style.getClass(), style, int.class, "yThickness", 3);
          }
        }
        return style;
      }
    });

    new JBPopupMenu();  // invokes updateUI() -> updateStyle()

    SynthLookAndFeel.setStyleFactory(original);
  }

  private static void patchHiDPI(UIDefaults defaults) {
    Object prevScaleVal = defaults.get("hidpi.scaleFactor");
    // used to normalize previously patched values
    float prevScale = prevScaleVal != null ? (Float)prevScaleVal : 1f;

    if (prevScale == JBUI.scale(1f) && prevScaleVal != null) return;

    List<String> myIntKeys = Arrays.asList("Tree.leftChildIndent", "Tree.rightChildIndent", "Tree.rowHeight");

    List<String> myDimensionKeys = Arrays.asList("Slider.horizontalSize", "Slider.verticalSize", "Slider.minimumHorizontalSize", "Slider.minimumVerticalSize");

    for (Map.Entry<Object, Object> entry : defaults.entrySet()) {
      Object value = entry.getValue();
      String key = entry.getKey().toString();
      if (value instanceof Dimension) {
        if (value instanceof UIResource || myDimensionKeys.contains(key)) {
          entry.setValue(JBUI.size((Dimension)value).asUIResource());
        }
      }
      else if (value instanceof Insets) {
        if (value instanceof UIResource) {
          entry.setValue(JBUI.insets(((Insets)value)).asUIResource());
        }
      }
      else if (value instanceof Integer) {
        // FIXME [VISTALL] we already fix maxGutterIconWidth with UI classes
        if (/*key.endsWith(".maxGutterIconWidth") || */myIntKeys.contains(key)) {
          int normValue = (int)((Integer)value / prevScale);
          entry.setValue(Integer.valueOf(JBUI.scale(normValue)));
        }
      }
    }
    defaults.put("hidpi.scaleFactor", JBUI.scale(1f));
  }

  private static void patchFileChooserStrings(final UIDefaults defaults) {
    if (!defaults.containsKey(ourFileChooserTextKeys[0])) {
      // Alloy L&F does not define strings for names of context menu actions, so we have to patch them in here
      for (String key : ourFileChooserTextKeys) {
        defaults.put(key, IdeBundle.message(key));
      }
    }
  }

  private static void patchOptionPaneIcons(final UIDefaults defaults) {
    if (UIUtil.isUnderGTKLookAndFeel() && defaults.get(ourOptionPaneIconKeys[0]) == null) {
      // GTK+ L&F keeps icons hidden in style
      final SynthStyle style = SynthLookAndFeel.getStyle(new JOptionPane(""), Region.DESKTOP_ICON);
      if (style != null) {
        for (final String key : ourOptionPaneIconKeys) {
          final Object icon = style.get(null, key);
          if (icon != null) defaults.put(key, icon);
        }
      }
    }
  }

  private void patchLafFonts(UIDefaults uiDefaults) {
    //if (JBUI.isHiDPI()) {
    //  HashMap<Object, Font> newFonts = new HashMap<Object, Font>();
    //  for (Object key : uiDefaults.keySet().toArray()) {
    //    Object val = uiDefaults.get(key);
    //    if (val instanceof Font) {
    //      newFonts.put(key, JBFont.create((Font)val));
    //    }
    //  }
    //  for (Map.Entry<Object, Font> entry : newFonts.entrySet()) {
    //    uiDefaults.put(entry.getKey(), entry.getValue());
    //  }
    //} else
    UISettings uiSettings = UISettings.getInstance();
    if (uiSettings.OVERRIDE_NONIDEA_LAF_FONTS) {
      storeOriginalFontDefaults(uiDefaults);
      JBUI.setUserScaleFactor(uiSettings.FONT_SIZE / UIUtil.DEF_SYSTEM_FONT_SIZE);
      initFontDefaults(uiDefaults, uiSettings.FONT_SIZE, new FontUIResource(uiSettings.FONT_FACE, Font.PLAIN, uiSettings.FONT_SIZE));
    }
    else {
      restoreOriginalFontDefaults(uiDefaults);
    }
  }

  private void restoreOriginalFontDefaults(UIDefaults defaults) {
    UIManager.LookAndFeelInfo lf = getCurrentLookAndFeel();
    HashMap<String, Object> lfDefaults = myStoredDefaults.get(lf);
    if (lfDefaults != null) {
      for (String resource : LafManagerImplUtil.ourPatchableFontResources) {
        defaults.put(resource, lfDefaults.get(resource));
      }
    }
  }

  private void storeOriginalFontDefaults(UIDefaults defaults) {
    UIManager.LookAndFeelInfo lf = getCurrentLookAndFeel();
    HashMap<String, Object> lfDefaults = myStoredDefaults.get(lf);
    if (lfDefaults == null) {
      lfDefaults = new HashMap<>();
      for (String resource : LafManagerImplUtil.ourPatchableFontResources) {
        lfDefaults.put(resource, defaults.get(resource));
      }
      myStoredDefaults.put(lf, lfDefaults);
    }
  }

  private static void updateUI(Window window) {
    if (!window.isDisplayable()) {
      return;
    }
    IJSwingUtilities.updateComponentTreeUI(window);
    Window[] children = window.getOwnedWindows();
    for (Window aChildren : children) {
      updateUI(aChildren);
    }
  }

  /**
   * Repaints all displayable window.
   */
  @Override
  public void repaintUI() {
    Frame[] frames = Frame.getFrames();
    for (Frame frame : frames) {
      repaintUI(frame);
    }
  }

  private static void repaintUI(Window window) {
    if (!window.isDisplayable()) {
      return;
    }
    window.repaint();
    Window[] children = window.getOwnedWindows();
    for (Window aChildren : children) {
      repaintUI(aChildren);
    }
  }

  @SuppressWarnings({"HardCodedStringLiteral"})
  public static void initInputMapDefaults(UIDefaults defaults) {
    LafManagerImplUtil.initInputMapDefaults(defaults);
  }

  @SuppressWarnings({"HardCodedStringLiteral"})
  public static void initFontDefaults(UIDefaults defaults, int fontSize, FontUIResource uiFont) {
    LafManagerImplUtil.initFontDefaults(defaults, fontSize, uiFont);
  }

  private static class OurPopupFactory extends PopupFactory {
    public static final int WEIGHT_LIGHT = 0;
    public static final int WEIGHT_MEDIUM = 1;
    public static final int WEIGHT_HEAVY = 2;

    private final PopupFactory myDelegate;

    public OurPopupFactory(final PopupFactory delegate) {
      myDelegate = delegate;
    }

    @Override
    public Popup getPopup(final Component owner, final Component contents, final int x, final int y) throws IllegalArgumentException {
      final Point point = fixPopupLocation(contents, x, y);

      final int popupType = UIUtil.isUnderGTKLookAndFeel() ? WEIGHT_HEAVY : PopupUtil.getPopupType(this);
      if (popupType >= 0) {
        PopupUtil.setPopupType(myDelegate, popupType);
      }

      final Popup popup = myDelegate.getPopup(owner, contents, point.x, point.y);
      fixPopupSize(popup, contents);
      return popup;
    }

    private static Point fixPopupLocation(final Component contents, final int x, final int y) {
      if (!(contents instanceof JToolTip)) return new Point(x, y);

      final PointerInfo info;
      try {
        info = MouseInfo.getPointerInfo();
      }
      catch (InternalError e) {
        // http://www.jetbrains.net/jira/browse/IDEADEV-21390
        // may happen under Mac OSX 10.5
        return new Point(x, y);
      }
      int deltaY = 0;

      if (info != null) {
        final Point mouse = info.getLocation();
        deltaY = mouse.y - y;
      }

      final Dimension size = contents.getPreferredSize();
      final Rectangle rec = new Rectangle(new Point(x, y), size);
      ScreenUtil.moveRectangleToFitTheScreen(rec);

      if (rec.y < y) {
        rec.y += deltaY;
      }

      return rec.getLocation();
    }

    private static void fixPopupSize(final Popup popup, final Component contents) {
      if (!UIUtil.isUnderGTKLookAndFeel() || !(contents instanceof JPopupMenu)) return;

      for (Class<?> aClass = popup.getClass(); aClass != null && Popup.class.isAssignableFrom(aClass); aClass = aClass.getSuperclass()) {
        try {
          final Method getComponent = aClass.getDeclaredMethod("getComponent");
          getComponent.setAccessible(true);
          final Object component = getComponent.invoke(popup);
          if (component instanceof JWindow) {
            ((JWindow)component).setSize(new Dimension(0, 0));
          }
          break;
        }
        catch (Exception ignored) {
        }
      }
    }
  }
}<|MERGE_RESOLUTION|>--- conflicted
+++ resolved
@@ -18,7 +18,6 @@
 import com.intellij.CommonBundle;
 import com.intellij.codeInsight.daemon.DaemonCodeAnalyzer;
 import com.intellij.ide.IdeBundle;
-import com.intellij.ide.ui.BasicEditorTextFieldUI;
 import com.intellij.ide.ui.LafManager;
 import com.intellij.ide.ui.LafManagerListener;
 import com.intellij.ide.ui.UISettings;
@@ -31,6 +30,7 @@
 import com.intellij.openapi.components.RoamingType;
 import com.intellij.openapi.components.State;
 import com.intellij.openapi.components.Storage;
+import com.intellij.openapi.diagnostic.Logger;
 import com.intellij.openapi.editor.EditorFactory;
 import com.intellij.openapi.project.Project;
 import com.intellij.openapi.project.ProjectManager;
@@ -46,6 +46,7 @@
 import com.intellij.openapi.wm.ToolWindowManager;
 import com.intellij.openapi.wm.ex.IdeFrameEx;
 import com.intellij.openapi.wm.ex.WindowManagerEx;
+import com.intellij.openapi.wm.impl.status.BasicStatusBarUI;
 import com.intellij.ui.JBColor;
 import com.intellij.ui.ScreenUtil;
 import com.intellij.ui.content.Content;
@@ -56,25 +57,20 @@
 import com.intellij.util.containers.ContainerUtil;
 import com.intellij.util.ui.JBUI;
 import com.intellij.util.ui.UIUtil;
-<<<<<<< HEAD
-=======
-import consulo.desktop.ui.laf.LookAndFeelInfoWithClassLoader;
->>>>>>> 74c056b5
-import consulo.desktop.util.awt.UIModificationTracker;
-import consulo.desktop.util.awt.laf.GTKPlusUIUtil;
 import consulo.ide.eap.EarlyAccessProgramManager;
 import consulo.ide.ui.laf.GTKPlusEAPDescriptor;
 import consulo.ide.ui.laf.MacDefaultLookAndFeelInfo;
+import consulo.ide.ui.laf.darcula.DarculaEditorTabsUI;
+import consulo.ide.ui.laf.intellij.ActionButtonUI;
+import consulo.ide.ui.laf.intellij.IntelliJEditorTabsUI;
 import consulo.ide.ui.laf.mac.MacButtonlessScrollbarUI;
 import consulo.ide.ui.laf.mac.MacEditorTabsUI;
 import consulo.ide.ui.laf.modernDark.ModernDarkLookAndFeelInfo;
 import consulo.ide.ui.laf.modernWhite.ModernWhiteLookAndFeelInfo;
 import consulo.ide.ui.laf.modernWhite.NativeModernWhiteLookAndFeelInfo;
-<<<<<<< HEAD
+import consulo.desktop.util.awt.laf.GTKPlusUIUtil;
+import consulo.desktop.util.awt.UIModificationTracker;
 import consulo.ui.style.StyleManager;
-=======
-import consulo.logging.Logger;
->>>>>>> 74c056b5
 import org.jdom.Element;
 import org.jetbrains.annotations.NonNls;
 
@@ -117,11 +113,12 @@
 
   @NonNls
   private static final String[] ourFileChooserTextKeys =
-          {"FileChooser.viewMenuLabelText", "FileChooser.newFolderActionLabelText", "FileChooser.listViewActionLabelText", "FileChooser.detailsViewActionLabelText",
-                  "FileChooser.refreshActionLabelText"};
+          {"FileChooser.viewMenuLabelText", "FileChooser.newFolderActionLabelText", "FileChooser.listViewActionLabelText",
+                  "FileChooser.detailsViewActionLabelText", "FileChooser.refreshActionLabelText"};
 
   @NonNls
-  private static final String[] ourOptionPaneIconKeys = {"OptionPane.errorIcon", "OptionPane.informationIcon", "OptionPane.warningIcon", "OptionPane.questionIcon"};
+  private static final String[] ourOptionPaneIconKeys =
+          {"OptionPane.errorIcon", "OptionPane.informationIcon", "OptionPane.warningIcon", "OptionPane.questionIcon"};
 
   private final EventListenerList myListenerList;
   private final UIManager.LookAndFeelInfo[] myLaFs;
@@ -319,38 +316,17 @@
 
       UIModificationTracker.getInstance().incModificationCount();
 
-      ClassLoader targetClassLoader = null;
-      if (lookAndFeelInfo instanceof LookAndFeelInfoWithClassLoader) {
-        targetClassLoader = ((LookAndFeelInfoWithClassLoader)lookAndFeelInfo).getClassLoader();
-        UIManager.setLookAndFeel(newInstance((LookAndFeelInfoWithClassLoader)lookAndFeelInfo));
-      }
-      else {
-        UIManager.setLookAndFeel(lookAndFeelInfo.getClassName());
-      }
-
-      if(targetClassLoader != null) {
-        final UIDefaults uiDefaults = UIManager.getLookAndFeelDefaults();
-
-        uiDefaults.put("ClassLoader", targetClassLoader);
-      }
+      UIManager.setLookAndFeel(lookAndFeelInfo.getClassName());
 
       fireUpdate();
     }
     catch (Exception e) {
-      LOG.error(e);
       Messages.showMessageDialog(IdeBundle.message("error.cannot.set.look.and.feel", lookAndFeelInfo.getName(), e.getMessage()), CommonBundle.getErrorTitle(), Messages.getErrorIcon());
       return;
     }
     myCurrentLaf = lookAndFeelInfo;
-  }
-
-  @Nonnull
-  private LookAndFeel newInstance(LookAndFeelInfoWithClassLoader lookAndFeel) throws Exception {
-    ClassLoader classLoader = lookAndFeel.getClassLoader();
-
-    Class<?> clazz = Class.forName(lookAndFeel.getClassName(), true, classLoader);
-
-    return (LookAndFeel)ReflectionUtil.newInstance(clazz);
+
+    checkLookAndFeel(lookAndFeelInfo, false);
   }
 
   private static void fireUpdate() {
@@ -369,6 +345,15 @@
       }
     }
     ActionToolbarImpl.updateAllToolbarsImmediately();
+  }
+
+  @Override
+  public boolean checkLookAndFeel(UIManager.LookAndFeelInfo lookAndFeelInfo) {
+    return checkLookAndFeel(lookAndFeelInfo, true);
+  }
+
+  private boolean checkLookAndFeel(final UIManager.LookAndFeelInfo lafInfo, final boolean confirm) {
+    return true;
   }
 
   /**
@@ -411,7 +396,21 @@
 
     fixSeparatorColor(uiDefaults);
 
-    LafManagerImplUtil.insertCustomComponentUI(uiDefaults);
+    if (uiDefaults.get("ActionButtonUI") == null) {
+      uiDefaults.put("ActionButtonUI", ActionButtonUI.class.getName());
+    }
+
+    if (uiDefaults.get("JBEditorTabsUI") == null) {
+      uiDefaults.put("JBEditorTabsUI", StyleManager.get().getCurrentStyle().isDark() ? DarculaEditorTabsUI.class.getName() : IntelliJEditorTabsUI.class.getName());
+    }
+
+    if (uiDefaults.get("IdeStatusBarUI") == null) {
+      uiDefaults.put("IdeStatusBarUI", BasicStatusBarUI.class.getName());
+    }
+
+    if (uiDefaults.get("ActionButtonUI") == null) {
+      uiDefaults.put("ActionButtonUI", ActionButtonUI.class.getName());
+    }
 
     if(uiDefaults.get("EditorTextFieldUI") == null) {
       uiDefaults.put("EditorTextFieldUI", BasicEditorTextFieldUI.class.getName());
@@ -496,7 +495,7 @@
     if (!UIUtil.isUnderGTKLookAndFeel()) return;
 
     // it must be instance of com.sun.java.swing.plaf.gtk.GTKStyleFactory, but class package-local
-    if (SystemInfo.isJavaVersionAtLeast(10, 0, 0)) {
+    if(SystemInfo.isJavaVersionAtLeast(10, 0, 0)) {
       return;
     }
 
