--- conflicted
+++ resolved
@@ -19,7 +19,7 @@
 import com.intellij.ide.dnd.DnDManagerImpl;
 import com.intellij.ide.plugins.PluginManager;
 import com.intellij.ide.ui.UISettings;
-import com.intellij.idea.ApplicationStarter;
+import com.intellij.idea.IdeaApplication;
 import com.intellij.openapi.Disposable;
 import com.intellij.openapi.application.*;
 import com.intellij.openapi.application.ex.ApplicationEx;
@@ -362,15 +362,10 @@
 
   private static boolean appIsLoaded() {
     if (ourAppIsLoaded) return true;
-<<<<<<< HEAD
-    boolean loaded = ApplicationStarter.isLoaded();
-    if (loaded) ourAppIsLoaded = true;
-=======
     boolean loaded = IdeaApplication.isLoaded();
     if (loaded) {
       ourAppIsLoaded = true;
     }
->>>>>>> 5e90d378
     return loaded;
   }
 
